--- conflicted
+++ resolved
@@ -6575,54 +6575,6 @@
 
     unmasked_slices = np.ma.clump_unmasked(array)
     for unmasked_slice in unmasked_slices:
-<<<<<<< HEAD
-        last_value = array[unmasked_slice.start]
-        algo_slice = slice(unmasked_slice.start + (samples / 2),
-                           unmasked_slice.stop)
-        zipped_arrays = zip(array[algo_slice],
-                            min_array[algo_slice],
-                            max_array[algo_slice])
-        for index, (array_value,
-                    min_window,
-                    max_window) in enumerate(zipped_arrays,
-                                             start=unmasked_slice.start):
-            if array_value is np.ma.masked:
-                continue
-            if min_window < last_value < max_window:
-                # Mixed
-                window_array[index] = last_value
-            elif max_window > last_value:
-                # All greater than.
-                window_array[index] = last_value = min_window
-            elif min_window < last_value:
-                # All less than
-                window_array[index] = last_value = max_window
-            else:
-                window_array[index] = last_value
-        #try:
-            #first_index = np.ma.clump_unmasked(array)[0].start
-        #except IndexError:
-            ## array is entirely masked?
-            #return window_array
-        ##np.ma.array([array, max_array, min_array])
-
-        #window_array[first_index] = last_value = array[first_index]
-
-        #for index, (array_value,
-                    #min_window,
-                    #max_window) in enumerate(zip(array[first_index + 1:],
-                                                 #min_array[first_index + 1:],
-                                                 #max_array[first_index + 1:]),
-                                             #start=first_index):
-        ##stacked_array = np.ma.array([array, max_array, min_array])
-        ###for index, values in enumerate(tacked_array[], start=first_index):
-        ##for index in xrange(first_index, stacked_array.shape[1]):
-        ##values = stacked_array[...,index]
-        ##array_value, max_window, min_window = values.tolist()
-    ##from analysis_engine.plot_flight import plot_parameter
-    ##plot_parameter(window_array)
-    ##plot_parameter(array)
-=======
         start, stop = unmasked_slice.start, unmasked_slice.stop
         last_value = array[start]
         # We set already the mask to False where we are going to insert
@@ -6637,7 +6589,6 @@
             # Much faster than using window_array[start+i] = last_value
             window_array.data[start+i] = last_value
             
->>>>>>> 92809492
     return np.ma.array(window_array)
 
 #---------------------------------------------------------------------------
