--- conflicted
+++ resolved
@@ -114,18 +114,6 @@
         else:
             logging.info("No PRE_FILE_ANALYSIS actions to perform")
         
-<<<<<<< HEAD
-
-        # TODO: Apply hook for single parameters.
-        
-        # uses flight phases and DFC if aircraft determines to do so
-        #airspeed = hdf['Airspeed']
-                
-        # split large dataset into segments
-        #logging.debug("Splitting segments. Data length: %s", len(airspeed.array))
-        #dfc = hdf['Frame Counter'] if hdf.reliable_frame_counter else None
-=======
->>>>>>> 837cb959
         segment_tuples = split_segments(hdf)
             
     # process each segment (into a new file) having closed original hdf_path
