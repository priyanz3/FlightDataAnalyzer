--- conflicted
+++ resolved
@@ -645,11 +645,7 @@
 
 
 class EngFuelFlow(DerivedParameterNode):
-<<<<<<< HEAD
-    name = "Eng (*) Fuel Flow"
-=======
     name = "Eng Fuel Flow"
->>>>>>> 1512e408
     @classmethod
     def can_operate(cls, available):
         # works with any combination of params available
@@ -661,13 +657,8 @@
                eng3=P('Eng (3) Fuel Flow'),
                eng4=P('Eng (4) Fuel Flow')):
         eng = vstack_params(eng1, eng2, eng3, eng4)
-<<<<<<< HEAD
-        self.array = np.ma.sum(eng)
-        
-=======
         self.array = np.ma.sum(eng, axis=0) # TODO: TEST!
 
->>>>>>> 1512e408
 
 class Eng_N1Avg(DerivedParameterNode):
     name = "Eng (*) N1 Avg"
