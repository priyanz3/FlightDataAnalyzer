try:
    import unittest2 as unittest  # py2.6
except ImportError:
    import unittest
import numpy as np
import mock

import utilities.masked_array_testutils as ma_test
from utilities.struct import Struct

from analysis.node import Attribute, A, KPV, KTI, Parameter, P, Section, S
from analysis.flight_phase import Fast, InGroundEffect

from analysis.derived_parameters import (AccelerationVertical,
                                         AirspeedForPhases,
                                         AltitudeAALForPhases,
                                         AltitudeForPhases,
                                         AltitudeRadio,
                                         AltitudeRadioForPhases,
                                         AltitudeTail,
                                         ClimbForPhases,
                                         HeadContinuous,
                                         Pitch,
                                         RateOfClimb,
                                         RateOfClimbForPhases,
                                         RateOfTurn)



class TestAccelerationVertical(unittest.TestCase):
    def test_can_operate(self):
        expected = [('Acceleration Normal', 'Acceleration Lateral', 
                    'Acceleration Longitudinal', 'Pitch', 'Roll')]
        opts = AccelerationVertical.get_operational_combinations()
        self.assertEqual(opts, expected)
        
    def test_acceleration_vertical_level_on_gound(self):
        # Invoke the class object
        acc_vert = AccelerationVertical(frequency=8)
                        
        acc_vert.derive(
            acc_norm=Parameter('Acceleration Normal',np.ma.ones(8),8),
            acc_lat=Parameter('Acceleration Lateral',np.ma.zeros(4),4),
            acc_long=Parameter('Acceleration Longitudinal',np.ma.zeros(4),4),
            pitch=Parameter('Pitch',np.ma.zeros(2),2),
            roll=Parameter('Roll',np.ma.zeros(2),2))
        
        ma_test.assert_masked_array_approx_equal(acc_vert.array, np.ma.array([1]*8))
        
    def test_acceleration_vertical_pitch_up(self):
        acc_vert = AccelerationVertical(frequency=8)

        acc_vert.derive(
            P('Acceleration Normal',np.ma.ones(8)*0.8660254,8),
            P('Acceleration Lateral',np.ma.zeros(4),4),
            P('Acceleration Longitudinal',np.ma.ones(4)*0.5,4),
            P('Pitch',np.ma.ones(2)*30.0,2),
            P('Roll',np.ma.zeros(2),2))

        ma_test.assert_masked_array_approx_equal(acc_vert.array, np.ma.array([1]*8))

    def test_acceleration_vertical_roll_right(self):
        acc_vert = AccelerationVertical(frequency=8)

        acc_vert.derive(
            P('Acceleration Normal',np.ma.ones(8)*0.7071068,8),
            P('Acceleration Lateral',np.ma.ones(4)*(-0.7071068),4),
            P('Acceleration Longitudinal',np.ma.zeros(4),4),
            P('Pitch',np.ma.zeros(2),2),
            P('Roll',np.ma.ones(2)*45,2))

        ma_test.assert_masked_array_approx_equal(acc_vert.array, np.ma.array([1]*8))


class TestAirspeedForPhases(unittest.TestCase):
    def test_can_operate(self):
        expected = [('Airspeed',)]
        opts = AirspeedForPhases.get_operational_combinations()
        self.assertEqual(opts, expected)
        
    def test_airspeed_for_phases_basic(self):
        fast_and_slow = np.ma.array([40,200,190,180,170])
        speed = AirspeedForPhases()
        speed.derive(Parameter('Airspeed', fast_and_slow))
        expected = np.ma.array([40,195,195,185,175])
        ma_test.assert_masked_array_approx_equal(speed.array, expected)

   



class TestAltitudeAALForPhases(unittest.TestCase):
    def test_can_operate(self):
        expected = [('Altitude STD','Fast')]
        opts = AltitudeAALForPhases.get_operational_combinations()
        self.assertEqual(opts, expected)
        
    def test_altitude_AAL_for_phases_basic(self):
        slow_and_fast_data = np.ma.array(range(60,120,10)+range(120,50,-10))
        up_and_down_data = slow_and_fast_data * 10
        phase_fast = Fast()
        phase_fast.derive(Parameter('Airspeed', slow_and_fast_data))
        alt_4_ph = AltitudeAALForPhases()
        alt_4_ph.derive(Parameter('Altitude STD', up_and_down_data), phase_fast)
        expected = np.ma.array([0, 0, 0, 100, 200, 300, 
                                500, 400, 300, 200, 100, 0, 0])
        ma_test.assert_masked_array_approx_equal(alt_4_ph.array, expected)

    def test_altitude_AAL_for_phases_masked_at_lift(self):
        slow_and_fast_data = np.ma.array(range(60,120,10)+range(120,50,-10))
        up_and_down_data = slow_and_fast_data * 10
        up_and_down_data[1:4] = np.ma.masked
        phase_fast = Fast()
        phase_fast.derive(Parameter('Airspeed', slow_and_fast_data))
        alt_4_ph = AltitudeAALForPhases()
        alt_4_ph.derive(Parameter('Altitude STD', up_and_down_data), phase_fast)
        expected = np.ma.array([0, 0, 0, 100, 200, 300, 
                                500, 400, 300, 200, 100, 0, 0])
        ma_test.assert_masked_array_approx_equal(alt_4_ph.array, expected)

        AltitudeRadioForPhases

class TestAltitudeRadio(unittest.TestCase):
    def test_can_operate(self):
        expected = [('Altitude Radio Sensor', 'Pitch',
                     'Main Gear To Altitude Radio')]
        opts = AltitudeRadio.get_operational_combinations()
        self.assertEqual(opts, expected)
        
    def test_altitude_radio(self):
        alt_rad = AltitudeRadio()
        alt_rad.derive(
            Parameter('Altitude Radio Sensor', np.ma.ones(10)*10, 1,0.0),
            Parameter('Pitch', (np.ma.array(range(10))-2)*5, 1,0.0),
            Attribute('Main Gear To Altitude Radio', 10.0)
        )
        result = alt_rad.array
        answer = np.ma.array(data=[11.7364817767,
                                   10.8715574275,
                                   10.0,
                                   9.12844257252,
                                   8.26351822333,
                                   7.41180954897,
                                   6.57979856674,
                                   5.77381738259,
                                   5.0,
                                   4.26423563649],
                             dtype=np.float, mask=False)
        np.testing.assert_array_almost_equal(alt_rad.array, answer)

class TestAltitudeForPhases(unittest.TestCase):
    def test_can_operate(self):
        expected = [('Altitude STD',)]
        opts = AltitudeForPhases.get_operational_combinations()
        self.assertEqual(opts, expected)

    def test_altitude_for_phases_repair(self):
        alt_4_ph = AltitudeForPhases()
        raw_data = np.ma.array([0,1,2])
        raw_data[1] = np.ma.masked
        alt_4_ph.derive(Parameter('Altitude STD', raw_data, 1,0.0))
        expected = np.ma.array([0,0,0],mask=False)
        np.testing.assert_array_equal(alt_4_ph.array, expected)
        
    def test_altitude_for_phases_hysteresis(self):
        alt_4_ph = AltitudeForPhases()
        testwave = np.sin(np.arange(0,6,0.1))*200
        alt_4_ph.derive(Parameter('Altitude STD', np.ma.array(testwave), 1,0.0))

        answer = np.ma.array(data = [0.,0.,0.,0.,0.,0.,12.92849468,28.84353745,
                                     43.47121818,56.66538193,68.29419696,
                                     78.24147201,86.40781719,92.71163708,
                                     97.089946,99.49899732,99.91472061,
                                     99.91472061,99.91472061,99.91472061,
                                     99.91472061,99.91472061,99.91472061,
                                     99.91472061,99.91472061,99.91472061,
                                     99.91472061,99.91472061,99.91472061,
                                     99.91472061,99.91472061,99.91472061,
                                     88.32517131,68.45086117,48.89177959,
                                     29.84335446,11.49591134,-5.96722818,
                                     -22.37157819,-37.55323184,-51.36049906,
                                     -63.65542221,-74.31515448,-83.23318735,
                                     -90.32041478,-95.50602353,-98.73820073,
                                     -99.98465151,-99.98465151,-99.98465151,
                                     -99.98465151,-99.98465151,-99.98465151,
                                     -99.98465151,-99.98465151,-99.98465151,
                                     -99.98465151,-99.98465151,-99.98465151,
                                     -99.98465151],mask = False)
        np.testing.assert_array_almost_equal(alt_4_ph.array, answer)


class TestAltitudeRadioForPhases(unittest.TestCase):
    def test_can_operate(self):
        expected = [('Altitude Radio',)]
        opts = AltitudeRadioForPhases.get_operational_combinations()
        self.assertEqual(opts, expected)

    def test_altitude_for_radio_phases_repair(self):
        alt_4_ph = AltitudeRadioForPhases()
        raw_data = np.ma.array([0,1,2])
        raw_data[1] = np.ma.masked
        alt_4_ph.derive(Parameter('Altitude Radio', raw_data, 1,0.0))
        expected = np.ma.array([0,0,0],mask=False)
        np.testing.assert_array_equal(alt_4_ph.array, expected)


class TestAltitudeTail(unittest.TestCase):
    def test_can_operate(self):
        expected = [('Altitude Radio', 'Pitch','Dist Gear To Tail')]
        opts = AltitudeTail.get_operational_combinations()
        self.assertEqual(opts, expected)
        
    def test_altitude_tail(self):
        talt = AltitudeTail()
        talt.derive(Parameter('Altitude Radio', np.ma.ones(10)*10, 1,0.0),
                    Parameter('Pitch', np.ma.array(range(10))*2, 1,0.0),
                    Attribute('Dist Gear To Tail', 35.0)
                    )
        result = talt.array
        # At 35ft and 18deg nose up, the tail just scrapes the runway with 10ft
        # clearance at the mainwheels...
        answer = np.ma.array(data=[10.0,
                                   8.77851761541,
                                   7.55852341896,
                                   6.34150378563,
                                   5.1289414664,
                                   3.92231378166,
                                   2.72309082138,
                                   1.53273365401,
                                   0.352692546405,
                                   -0.815594803123],
                             dtype=np.float, mask=False)
        np.testing.assert_array_almost_equal(result.data, answer.data)


class TestClimbForPhases(unittest.TestCase):
    def test_can_operate(self):
        expected = [('Altitude STD','Fast')]
        opts = ClimbForPhases.get_operational_combinations()
        self.assertEqual(opts, expected)
        
    def test_climb_for_phases_basic(self):
        up_and_down_data = np.ma.array([0,2,5,3,2,5,6,8])
        phase_fast = Fast()
        phase_fast.derive(P('Airspeed', np.ma.array([100]*8)))
        climb = ClimbForPhases()
        climb.derive(Parameter('Altitude STD', up_and_down_data), phase_fast)
        expected = np.ma.array([0,2,5,0,0,3,4,6])
        ma_test.assert_masked_array_approx_equal(climb.array, expected)

   
'''
class TestFlightPhaseRateOfClimb(unittest.TestCase):
    def test_can_operate(self):
        expected = [('Altitude STD',)]
        opts = FlightPhaseRateOfClimb.get_operational_combinations()
        self.assertEqual(opts, expected)
        
    def test_flight_phase_rate_of_climb(self):
        params = {'Altitude STD':Parameter('', np.ma.array(range(10))+100)}
        roc = FlightPhaseRateOfClimb()
        roc.derive(P('Altitude STD', np.ma.array(range(10))+100))
        answer = np.ma.array(data=[1]*10, dtype=np.float,
                             mask=False)
        ma_test.assert_masked_array_approx_equal(roc.array, answer)

    def test_flight_phase_rate_of_climb_check_hysteresis(self):
        return NotImplemented
'''

        
class TestHeadContinuous(unittest.TestCase):
    def test_can_operate(self):
        expected = [('Heading Magnetic',)]
        opts = HeadContinuous.get_operational_combinations()
        self.assertEqual(opts, expected)

    def test_heading_continuous(self):
        f = HeadContinuous()
        f.derive(P('Heading Magnetic',np.ma.remainder(
            np.ma.array(range(10))+355,360.0)))
        
        answer = np.ma.array(data=[355.0, 356.0, 357.0, 358.0, 359.0, 360.0, 
                                   361.0, 362.0, 363.0, 364.0],
                             dtype=np.float, mask=False)

        #ma_test.assert_masked_array_approx_equal(res, answer)
        np.testing.assert_array_equal(f.array.data, answer.data)
        
        
class TestPitch(unittest.TestCase):
    def test_can_operate(self):
        expected = [('Pitch (1)', 'Pitch (2)')]
        opts = Pitch.get_operational_combinations()
        self.assertEqual(opts, expected)
        
    def test_pitch_combination(self):
        pch = Pitch()
        pch.derive(P('Pitch (1)', np.ma.array(range(5)), 1,0.1),
                   P('Pitch (2)', np.ma.array(range(5))+10, 1,0.6)
                  )
        answer = np.ma.array(data=[0,10,1,11,2,12,3,13,4,14],
                             dtype=np.float, mask=False)
        np.testing.assert_array_equal(pch.array, answer.data)

    def test_pitch_reverse_combination(self):
        pch = Pitch()
        pch.derive(P('Pitch (1)', np.ma.array(range(5))+1, 1,0.75),
                   P('Pitch (2)', np.ma.array(range(5))+10, 1,0.25)
                  )
        answer = np.ma.array(data=[10,1,11,2,12,3,13,4,14,5],
                             dtype=np.float, mask=False)
        np.testing.assert_array_equal(pch.array, answer.data)

    def test_pitch_error_different_rates(self):
        pch = Pitch()
        self.assertRaises(ValueError, pch.derive,
                          P('Pitch (1)', np.ma.array(range(5)), 2,0.1),
                          P('Pitch (2)', np.ma.array(range(10))+10, 4,0.6))
        
    def test_pitch_error_different_offsets(self):
        pch = Pitch()
        self.assertRaises(ValueError, pch.derive,
                          P('Pitch (1)', np.ma.array(range(5)), 1,0.11),
                          P('Pitch (2)', np.ma.array(range(5)), 1,0.6))
        
class TestRateOfClimb(unittest.TestCase):
    def test_can_operate(self):
<<<<<<< HEAD
        expected = [('Acceleration Vertical','Altitude STD','Altitude Radio',
=======
        expected = [('Acceleration Vertical',
                     'Altitude STD',
                     'Altitude Radio For Phases',
>>>>>>> 16fdc1fc
                     'In Ground Effect')]
        opts = RateOfClimb.get_operational_combinations()
        self.assertEqual(opts, expected)
        
    def test_rate_of_climb_basic(self):
        az = P('Acceleration Vertical', np.ma.array([1]*10))
        alt_std = P('Altitude STD', np.ma.array([100]*10))
        alt_rad = P('Altitude Radio For Phases', np.ma.array([0]*10))
        ige = InGroundEffect()
        ige.derive(alt_rad)
        
        roc = RateOfClimb()
        roc.derive(az, alt_std, alt_rad, ige)

        expected = np.ma.array(data=[0]*10, dtype=np.float,
                             mask=False)
        ma_test.assert_masked_array_approx_equal(roc.array, expected)

    def test_rate_of_climb_bump(self):
        az = P('Acceleration Vertical', np.ma.array([1]*10,dtype=float))
        az.array[2:4] = 1.1
        # (Low acceleration for this test as the sample rate is only 1Hz).
        alt_std = P('Altitude STD', np.ma.array([100]*10))
        alt_rad = P('Altitude Radio For Phases', np.ma.array([0]*10))
        ige = InGroundEffect()
        ige.derive(alt_rad)
        
        roc = RateOfClimb()
        roc.derive(az, alt_std, alt_rad, ige)
        # For a 0.1g acceleration over two seconds, the rate of climb would be
        # 386.4 ft/min. The lower values reflect the washout in the computation.
        expected = np.ma.array(data=[0, 0, 90.491803, 259.890198, 316.826998,
                                     275.171138, 237.858958, 204.464431,
                                     174.602508, 147.925205], mask=False)
        ma_test.assert_masked_array_approx_equal(roc.array, expected)


    def test_rate_of_climb_step(self):
        az = P('Acceleration Vertical', np.ma.array([1]*30,dtype=float))
        alt_std = P('Altitude STD', np.ma.array([100]*30))
        alt_std.array[5:-1] = 120
        alt_rad = P('Altitude Radio For Phases', np.ma.array([0]*30))
        ige = InGroundEffect()
        ige.derive(alt_rad)
        
        roc = RateOfClimb()
        roc.derive(az, alt_std, alt_rad, ige)
        # For a 0.1g acceleration over two seconds, the rate of climb would be
        # 386.4 ft/min. The lower values reflect the washout in the computation.
        expected = np.ma.array(data=[0, 0, 90.491803, 259.890198, 316.826998,
                                     275.171138, 237.858958, 204.464431,
                                     174.602508, 147.925205], mask=False)
        ma_test.assert_masked_array_approx_equal(roc.array, expected)


class TestRateOfClimbForPhases(unittest.TestCase):
    def test_can_operate(self):
        expected = [('Altitude STD',)]
        opts = RateOfClimbForPhases.get_operational_combinations()
        self.assertEqual(opts, expected)
        
    def test_rate_of_climb_for_flight_phases_basic(self):
        alt_std = P('Altitude STD', np.ma.arange(10))
        roc = RateOfClimbForPhases()
        roc.derive(alt_std)
        expected = np.ma.array(data=[60]*10, dtype=np.float, mask=False)
        np.testing.assert_array_equal(roc.array, expected)

    def test_rate_of_climb_for_flight_phases_level_flight(self):
        alt_std = P('Altitude STD', np.ma.array([100]*10))
        roc = RateOfClimbForPhases()
        roc.derive(alt_std)
        expected = np.ma.array(data=[0]*10, dtype=np.float, mask=False)
        np.testing.assert_array_equal(roc.array, expected)

        
class TestRateOfTurn(unittest.TestCase):
    def test_can_operate(self):
        expected = [('Head Continuous',)]
        opts = RateOfTurn.get_operational_combinations()
        self.assertEqual(opts, expected)
       
    def test_rate_of_turn(self):
        rot = RateOfTurn()
        rot.derive(P('Head Continuous', np.ma.array(range(10))))
        answer = np.ma.array(data=[1]*10, dtype=np.float)
        np.testing.assert_array_equal(rot.array, answer) # Tests data only; NOT mask
       
    def test_rate_of_turn_phase_stability(self):
        params = {'Head Continuous':Parameter('', np.ma.array([0,0,0,1,0,0,0], 
                                                               dtype=float))}
        rot = RateOfTurn()
        rot.derive(P('Head Continuous', np.ma.array([0,0,0,1,0,0,0],
                                                          dtype=float)))
        answer = np.ma.array([0,0,0.5,0,-0.5,0,0])
        ma_test.assert_masked_array_approx_equal(rot.array, answer)<|MERGE_RESOLUTION|>--- conflicted
+++ resolved
@@ -1,431 +1,427 @@
-try:
-    import unittest2 as unittest  # py2.6
-except ImportError:
-    import unittest
-import numpy as np
-import mock
-
-import utilities.masked_array_testutils as ma_test
-from utilities.struct import Struct
-
-from analysis.node import Attribute, A, KPV, KTI, Parameter, P, Section, S
-from analysis.flight_phase import Fast, InGroundEffect
-
-from analysis.derived_parameters import (AccelerationVertical,
-                                         AirspeedForPhases,
-                                         AltitudeAALForPhases,
-                                         AltitudeForPhases,
-                                         AltitudeRadio,
-                                         AltitudeRadioForPhases,
-                                         AltitudeTail,
-                                         ClimbForPhases,
-                                         HeadContinuous,
-                                         Pitch,
-                                         RateOfClimb,
-                                         RateOfClimbForPhases,
-                                         RateOfTurn)
-
-
-
-class TestAccelerationVertical(unittest.TestCase):
-    def test_can_operate(self):
-        expected = [('Acceleration Normal', 'Acceleration Lateral', 
-                    'Acceleration Longitudinal', 'Pitch', 'Roll')]
-        opts = AccelerationVertical.get_operational_combinations()
-        self.assertEqual(opts, expected)
-        
-    def test_acceleration_vertical_level_on_gound(self):
-        # Invoke the class object
-        acc_vert = AccelerationVertical(frequency=8)
-                        
-        acc_vert.derive(
-            acc_norm=Parameter('Acceleration Normal',np.ma.ones(8),8),
-            acc_lat=Parameter('Acceleration Lateral',np.ma.zeros(4),4),
-            acc_long=Parameter('Acceleration Longitudinal',np.ma.zeros(4),4),
-            pitch=Parameter('Pitch',np.ma.zeros(2),2),
-            roll=Parameter('Roll',np.ma.zeros(2),2))
-        
-        ma_test.assert_masked_array_approx_equal(acc_vert.array, np.ma.array([1]*8))
-        
-    def test_acceleration_vertical_pitch_up(self):
-        acc_vert = AccelerationVertical(frequency=8)
-
-        acc_vert.derive(
-            P('Acceleration Normal',np.ma.ones(8)*0.8660254,8),
-            P('Acceleration Lateral',np.ma.zeros(4),4),
-            P('Acceleration Longitudinal',np.ma.ones(4)*0.5,4),
-            P('Pitch',np.ma.ones(2)*30.0,2),
-            P('Roll',np.ma.zeros(2),2))
-
-        ma_test.assert_masked_array_approx_equal(acc_vert.array, np.ma.array([1]*8))
-
-    def test_acceleration_vertical_roll_right(self):
-        acc_vert = AccelerationVertical(frequency=8)
-
-        acc_vert.derive(
-            P('Acceleration Normal',np.ma.ones(8)*0.7071068,8),
-            P('Acceleration Lateral',np.ma.ones(4)*(-0.7071068),4),
-            P('Acceleration Longitudinal',np.ma.zeros(4),4),
-            P('Pitch',np.ma.zeros(2),2),
-            P('Roll',np.ma.ones(2)*45,2))
-
-        ma_test.assert_masked_array_approx_equal(acc_vert.array, np.ma.array([1]*8))
-
-
-class TestAirspeedForPhases(unittest.TestCase):
-    def test_can_operate(self):
-        expected = [('Airspeed',)]
-        opts = AirspeedForPhases.get_operational_combinations()
-        self.assertEqual(opts, expected)
-        
-    def test_airspeed_for_phases_basic(self):
-        fast_and_slow = np.ma.array([40,200,190,180,170])
-        speed = AirspeedForPhases()
-        speed.derive(Parameter('Airspeed', fast_and_slow))
-        expected = np.ma.array([40,195,195,185,175])
-        ma_test.assert_masked_array_approx_equal(speed.array, expected)
-
-   
-
-
-
-class TestAltitudeAALForPhases(unittest.TestCase):
-    def test_can_operate(self):
-        expected = [('Altitude STD','Fast')]
-        opts = AltitudeAALForPhases.get_operational_combinations()
-        self.assertEqual(opts, expected)
-        
-    def test_altitude_AAL_for_phases_basic(self):
-        slow_and_fast_data = np.ma.array(range(60,120,10)+range(120,50,-10))
-        up_and_down_data = slow_and_fast_data * 10
-        phase_fast = Fast()
-        phase_fast.derive(Parameter('Airspeed', slow_and_fast_data))
-        alt_4_ph = AltitudeAALForPhases()
-        alt_4_ph.derive(Parameter('Altitude STD', up_and_down_data), phase_fast)
-        expected = np.ma.array([0, 0, 0, 100, 200, 300, 
-                                500, 400, 300, 200, 100, 0, 0])
-        ma_test.assert_masked_array_approx_equal(alt_4_ph.array, expected)
-
-    def test_altitude_AAL_for_phases_masked_at_lift(self):
-        slow_and_fast_data = np.ma.array(range(60,120,10)+range(120,50,-10))
-        up_and_down_data = slow_and_fast_data * 10
-        up_and_down_data[1:4] = np.ma.masked
-        phase_fast = Fast()
-        phase_fast.derive(Parameter('Airspeed', slow_and_fast_data))
-        alt_4_ph = AltitudeAALForPhases()
-        alt_4_ph.derive(Parameter('Altitude STD', up_and_down_data), phase_fast)
-        expected = np.ma.array([0, 0, 0, 100, 200, 300, 
-                                500, 400, 300, 200, 100, 0, 0])
-        ma_test.assert_masked_array_approx_equal(alt_4_ph.array, expected)
-
-        AltitudeRadioForPhases
-
-class TestAltitudeRadio(unittest.TestCase):
-    def test_can_operate(self):
-        expected = [('Altitude Radio Sensor', 'Pitch',
-                     'Main Gear To Altitude Radio')]
-        opts = AltitudeRadio.get_operational_combinations()
-        self.assertEqual(opts, expected)
-        
-    def test_altitude_radio(self):
-        alt_rad = AltitudeRadio()
-        alt_rad.derive(
-            Parameter('Altitude Radio Sensor', np.ma.ones(10)*10, 1,0.0),
-            Parameter('Pitch', (np.ma.array(range(10))-2)*5, 1,0.0),
-            Attribute('Main Gear To Altitude Radio', 10.0)
-        )
-        result = alt_rad.array
-        answer = np.ma.array(data=[11.7364817767,
-                                   10.8715574275,
-                                   10.0,
-                                   9.12844257252,
-                                   8.26351822333,
-                                   7.41180954897,
-                                   6.57979856674,
-                                   5.77381738259,
-                                   5.0,
-                                   4.26423563649],
-                             dtype=np.float, mask=False)
-        np.testing.assert_array_almost_equal(alt_rad.array, answer)
-
-class TestAltitudeForPhases(unittest.TestCase):
-    def test_can_operate(self):
-        expected = [('Altitude STD',)]
-        opts = AltitudeForPhases.get_operational_combinations()
-        self.assertEqual(opts, expected)
-
-    def test_altitude_for_phases_repair(self):
-        alt_4_ph = AltitudeForPhases()
-        raw_data = np.ma.array([0,1,2])
-        raw_data[1] = np.ma.masked
-        alt_4_ph.derive(Parameter('Altitude STD', raw_data, 1,0.0))
-        expected = np.ma.array([0,0,0],mask=False)
-        np.testing.assert_array_equal(alt_4_ph.array, expected)
-        
-    def test_altitude_for_phases_hysteresis(self):
-        alt_4_ph = AltitudeForPhases()
-        testwave = np.sin(np.arange(0,6,0.1))*200
-        alt_4_ph.derive(Parameter('Altitude STD', np.ma.array(testwave), 1,0.0))
-
-        answer = np.ma.array(data = [0.,0.,0.,0.,0.,0.,12.92849468,28.84353745,
-                                     43.47121818,56.66538193,68.29419696,
-                                     78.24147201,86.40781719,92.71163708,
-                                     97.089946,99.49899732,99.91472061,
-                                     99.91472061,99.91472061,99.91472061,
-                                     99.91472061,99.91472061,99.91472061,
-                                     99.91472061,99.91472061,99.91472061,
-                                     99.91472061,99.91472061,99.91472061,
-                                     99.91472061,99.91472061,99.91472061,
-                                     88.32517131,68.45086117,48.89177959,
-                                     29.84335446,11.49591134,-5.96722818,
-                                     -22.37157819,-37.55323184,-51.36049906,
-                                     -63.65542221,-74.31515448,-83.23318735,
-                                     -90.32041478,-95.50602353,-98.73820073,
-                                     -99.98465151,-99.98465151,-99.98465151,
-                                     -99.98465151,-99.98465151,-99.98465151,
-                                     -99.98465151,-99.98465151,-99.98465151,
-                                     -99.98465151,-99.98465151,-99.98465151,
-                                     -99.98465151],mask = False)
-        np.testing.assert_array_almost_equal(alt_4_ph.array, answer)
-
-
-class TestAltitudeRadioForPhases(unittest.TestCase):
-    def test_can_operate(self):
-        expected = [('Altitude Radio',)]
-        opts = AltitudeRadioForPhases.get_operational_combinations()
-        self.assertEqual(opts, expected)
-
-    def test_altitude_for_radio_phases_repair(self):
-        alt_4_ph = AltitudeRadioForPhases()
-        raw_data = np.ma.array([0,1,2])
-        raw_data[1] = np.ma.masked
-        alt_4_ph.derive(Parameter('Altitude Radio', raw_data, 1,0.0))
-        expected = np.ma.array([0,0,0],mask=False)
-        np.testing.assert_array_equal(alt_4_ph.array, expected)
-
-
-class TestAltitudeTail(unittest.TestCase):
-    def test_can_operate(self):
-        expected = [('Altitude Radio', 'Pitch','Dist Gear To Tail')]
-        opts = AltitudeTail.get_operational_combinations()
-        self.assertEqual(opts, expected)
-        
-    def test_altitude_tail(self):
-        talt = AltitudeTail()
-        talt.derive(Parameter('Altitude Radio', np.ma.ones(10)*10, 1,0.0),
-                    Parameter('Pitch', np.ma.array(range(10))*2, 1,0.0),
-                    Attribute('Dist Gear To Tail', 35.0)
-                    )
-        result = talt.array
-        # At 35ft and 18deg nose up, the tail just scrapes the runway with 10ft
-        # clearance at the mainwheels...
-        answer = np.ma.array(data=[10.0,
-                                   8.77851761541,
-                                   7.55852341896,
-                                   6.34150378563,
-                                   5.1289414664,
-                                   3.92231378166,
-                                   2.72309082138,
-                                   1.53273365401,
-                                   0.352692546405,
-                                   -0.815594803123],
-                             dtype=np.float, mask=False)
-        np.testing.assert_array_almost_equal(result.data, answer.data)
-
-
-class TestClimbForPhases(unittest.TestCase):
-    def test_can_operate(self):
-        expected = [('Altitude STD','Fast')]
-        opts = ClimbForPhases.get_operational_combinations()
-        self.assertEqual(opts, expected)
-        
-    def test_climb_for_phases_basic(self):
-        up_and_down_data = np.ma.array([0,2,5,3,2,5,6,8])
-        phase_fast = Fast()
-        phase_fast.derive(P('Airspeed', np.ma.array([100]*8)))
-        climb = ClimbForPhases()
-        climb.derive(Parameter('Altitude STD', up_and_down_data), phase_fast)
-        expected = np.ma.array([0,2,5,0,0,3,4,6])
-        ma_test.assert_masked_array_approx_equal(climb.array, expected)
-
-   
-'''
-class TestFlightPhaseRateOfClimb(unittest.TestCase):
-    def test_can_operate(self):
-        expected = [('Altitude STD',)]
-        opts = FlightPhaseRateOfClimb.get_operational_combinations()
-        self.assertEqual(opts, expected)
-        
-    def test_flight_phase_rate_of_climb(self):
-        params = {'Altitude STD':Parameter('', np.ma.array(range(10))+100)}
-        roc = FlightPhaseRateOfClimb()
-        roc.derive(P('Altitude STD', np.ma.array(range(10))+100))
-        answer = np.ma.array(data=[1]*10, dtype=np.float,
-                             mask=False)
-        ma_test.assert_masked_array_approx_equal(roc.array, answer)
-
-    def test_flight_phase_rate_of_climb_check_hysteresis(self):
-        return NotImplemented
-'''
-
-        
-class TestHeadContinuous(unittest.TestCase):
-    def test_can_operate(self):
-        expected = [('Heading Magnetic',)]
-        opts = HeadContinuous.get_operational_combinations()
-        self.assertEqual(opts, expected)
-
-    def test_heading_continuous(self):
-        f = HeadContinuous()
-        f.derive(P('Heading Magnetic',np.ma.remainder(
-            np.ma.array(range(10))+355,360.0)))
-        
-        answer = np.ma.array(data=[355.0, 356.0, 357.0, 358.0, 359.0, 360.0, 
-                                   361.0, 362.0, 363.0, 364.0],
-                             dtype=np.float, mask=False)
-
-        #ma_test.assert_masked_array_approx_equal(res, answer)
-        np.testing.assert_array_equal(f.array.data, answer.data)
-        
-        
-class TestPitch(unittest.TestCase):
-    def test_can_operate(self):
-        expected = [('Pitch (1)', 'Pitch (2)')]
-        opts = Pitch.get_operational_combinations()
-        self.assertEqual(opts, expected)
-        
-    def test_pitch_combination(self):
-        pch = Pitch()
-        pch.derive(P('Pitch (1)', np.ma.array(range(5)), 1,0.1),
-                   P('Pitch (2)', np.ma.array(range(5))+10, 1,0.6)
-                  )
-        answer = np.ma.array(data=[0,10,1,11,2,12,3,13,4,14],
-                             dtype=np.float, mask=False)
-        np.testing.assert_array_equal(pch.array, answer.data)
-
-    def test_pitch_reverse_combination(self):
-        pch = Pitch()
-        pch.derive(P('Pitch (1)', np.ma.array(range(5))+1, 1,0.75),
-                   P('Pitch (2)', np.ma.array(range(5))+10, 1,0.25)
-                  )
-        answer = np.ma.array(data=[10,1,11,2,12,3,13,4,14,5],
-                             dtype=np.float, mask=False)
-        np.testing.assert_array_equal(pch.array, answer.data)
-
-    def test_pitch_error_different_rates(self):
-        pch = Pitch()
-        self.assertRaises(ValueError, pch.derive,
-                          P('Pitch (1)', np.ma.array(range(5)), 2,0.1),
-                          P('Pitch (2)', np.ma.array(range(10))+10, 4,0.6))
-        
-    def test_pitch_error_different_offsets(self):
-        pch = Pitch()
-        self.assertRaises(ValueError, pch.derive,
-                          P('Pitch (1)', np.ma.array(range(5)), 1,0.11),
-                          P('Pitch (2)', np.ma.array(range(5)), 1,0.6))
-        
-class TestRateOfClimb(unittest.TestCase):
-    def test_can_operate(self):
-<<<<<<< HEAD
-        expected = [('Acceleration Vertical','Altitude STD','Altitude Radio',
-=======
-        expected = [('Acceleration Vertical',
-                     'Altitude STD',
-                     'Altitude Radio For Phases',
->>>>>>> 16fdc1fc
-                     'In Ground Effect')]
-        opts = RateOfClimb.get_operational_combinations()
-        self.assertEqual(opts, expected)
-        
-    def test_rate_of_climb_basic(self):
-        az = P('Acceleration Vertical', np.ma.array([1]*10))
-        alt_std = P('Altitude STD', np.ma.array([100]*10))
-        alt_rad = P('Altitude Radio For Phases', np.ma.array([0]*10))
-        ige = InGroundEffect()
-        ige.derive(alt_rad)
-        
-        roc = RateOfClimb()
-        roc.derive(az, alt_std, alt_rad, ige)
-
-        expected = np.ma.array(data=[0]*10, dtype=np.float,
-                             mask=False)
-        ma_test.assert_masked_array_approx_equal(roc.array, expected)
-
-    def test_rate_of_climb_bump(self):
-        az = P('Acceleration Vertical', np.ma.array([1]*10,dtype=float))
-        az.array[2:4] = 1.1
-        # (Low acceleration for this test as the sample rate is only 1Hz).
-        alt_std = P('Altitude STD', np.ma.array([100]*10))
-        alt_rad = P('Altitude Radio For Phases', np.ma.array([0]*10))
-        ige = InGroundEffect()
-        ige.derive(alt_rad)
-        
-        roc = RateOfClimb()
-        roc.derive(az, alt_std, alt_rad, ige)
-        # For a 0.1g acceleration over two seconds, the rate of climb would be
-        # 386.4 ft/min. The lower values reflect the washout in the computation.
-        expected = np.ma.array(data=[0, 0, 90.491803, 259.890198, 316.826998,
-                                     275.171138, 237.858958, 204.464431,
-                                     174.602508, 147.925205], mask=False)
-        ma_test.assert_masked_array_approx_equal(roc.array, expected)
-
-
-    def test_rate_of_climb_step(self):
-        az = P('Acceleration Vertical', np.ma.array([1]*30,dtype=float))
-        alt_std = P('Altitude STD', np.ma.array([100]*30))
-        alt_std.array[5:-1] = 120
-        alt_rad = P('Altitude Radio For Phases', np.ma.array([0]*30))
-        ige = InGroundEffect()
-        ige.derive(alt_rad)
-        
-        roc = RateOfClimb()
-        roc.derive(az, alt_std, alt_rad, ige)
-        # For a 0.1g acceleration over two seconds, the rate of climb would be
-        # 386.4 ft/min. The lower values reflect the washout in the computation.
-        expected = np.ma.array(data=[0, 0, 90.491803, 259.890198, 316.826998,
-                                     275.171138, 237.858958, 204.464431,
-                                     174.602508, 147.925205], mask=False)
-        ma_test.assert_masked_array_approx_equal(roc.array, expected)
-
-
-class TestRateOfClimbForPhases(unittest.TestCase):
-    def test_can_operate(self):
-        expected = [('Altitude STD',)]
-        opts = RateOfClimbForPhases.get_operational_combinations()
-        self.assertEqual(opts, expected)
-        
-    def test_rate_of_climb_for_flight_phases_basic(self):
-        alt_std = P('Altitude STD', np.ma.arange(10))
-        roc = RateOfClimbForPhases()
-        roc.derive(alt_std)
-        expected = np.ma.array(data=[60]*10, dtype=np.float, mask=False)
-        np.testing.assert_array_equal(roc.array, expected)
-
-    def test_rate_of_climb_for_flight_phases_level_flight(self):
-        alt_std = P('Altitude STD', np.ma.array([100]*10))
-        roc = RateOfClimbForPhases()
-        roc.derive(alt_std)
-        expected = np.ma.array(data=[0]*10, dtype=np.float, mask=False)
-        np.testing.assert_array_equal(roc.array, expected)
-
-        
-class TestRateOfTurn(unittest.TestCase):
-    def test_can_operate(self):
-        expected = [('Head Continuous',)]
-        opts = RateOfTurn.get_operational_combinations()
-        self.assertEqual(opts, expected)
-       
-    def test_rate_of_turn(self):
-        rot = RateOfTurn()
-        rot.derive(P('Head Continuous', np.ma.array(range(10))))
-        answer = np.ma.array(data=[1]*10, dtype=np.float)
-        np.testing.assert_array_equal(rot.array, answer) # Tests data only; NOT mask
-       
-    def test_rate_of_turn_phase_stability(self):
-        params = {'Head Continuous':Parameter('', np.ma.array([0,0,0,1,0,0,0], 
-                                                               dtype=float))}
-        rot = RateOfTurn()
-        rot.derive(P('Head Continuous', np.ma.array([0,0,0,1,0,0,0],
-                                                          dtype=float)))
-        answer = np.ma.array([0,0,0.5,0,-0.5,0,0])
+try:
+    import unittest2 as unittest  # py2.6
+except ImportError:
+    import unittest
+import numpy as np
+import mock
+
+import utilities.masked_array_testutils as ma_test
+from utilities.struct import Struct
+
+from analysis.node import Attribute, A, KPV, KTI, Parameter, P, Section, S
+from analysis.flight_phase import Fast, InGroundEffect
+
+from analysis.derived_parameters import (AccelerationVertical,
+                                         AirspeedForPhases,
+                                         AltitudeAALForPhases,
+                                         AltitudeForPhases,
+                                         AltitudeRadio,
+                                         AltitudeRadioForPhases,
+                                         AltitudeTail,
+                                         ClimbForPhases,
+                                         HeadContinuous,
+                                         Pitch,
+                                         RateOfClimb,
+                                         RateOfClimbForPhases,
+                                         RateOfTurn)
+
+
+
+class TestAccelerationVertical(unittest.TestCase):
+    def test_can_operate(self):
+        expected = [('Acceleration Normal', 'Acceleration Lateral', 
+                    'Acceleration Longitudinal', 'Pitch', 'Roll')]
+        opts = AccelerationVertical.get_operational_combinations()
+        self.assertEqual(opts, expected)
+        
+    def test_acceleration_vertical_level_on_gound(self):
+        # Invoke the class object
+        acc_vert = AccelerationVertical(frequency=8)
+                        
+        acc_vert.derive(
+            acc_norm=Parameter('Acceleration Normal',np.ma.ones(8),8),
+            acc_lat=Parameter('Acceleration Lateral',np.ma.zeros(4),4),
+            acc_long=Parameter('Acceleration Longitudinal',np.ma.zeros(4),4),
+            pitch=Parameter('Pitch',np.ma.zeros(2),2),
+            roll=Parameter('Roll',np.ma.zeros(2),2))
+        
+        ma_test.assert_masked_array_approx_equal(acc_vert.array, np.ma.array([1]*8))
+        
+    def test_acceleration_vertical_pitch_up(self):
+        acc_vert = AccelerationVertical(frequency=8)
+
+        acc_vert.derive(
+            P('Acceleration Normal',np.ma.ones(8)*0.8660254,8),
+            P('Acceleration Lateral',np.ma.zeros(4),4),
+            P('Acceleration Longitudinal',np.ma.ones(4)*0.5,4),
+            P('Pitch',np.ma.ones(2)*30.0,2),
+            P('Roll',np.ma.zeros(2),2))
+
+        ma_test.assert_masked_array_approx_equal(acc_vert.array, np.ma.array([1]*8))
+
+    def test_acceleration_vertical_roll_right(self):
+        acc_vert = AccelerationVertical(frequency=8)
+
+        acc_vert.derive(
+            P('Acceleration Normal',np.ma.ones(8)*0.7071068,8),
+            P('Acceleration Lateral',np.ma.ones(4)*(-0.7071068),4),
+            P('Acceleration Longitudinal',np.ma.zeros(4),4),
+            P('Pitch',np.ma.zeros(2),2),
+            P('Roll',np.ma.ones(2)*45,2))
+
+        ma_test.assert_masked_array_approx_equal(acc_vert.array, np.ma.array([1]*8))
+
+
+class TestAirspeedForPhases(unittest.TestCase):
+    def test_can_operate(self):
+        expected = [('Airspeed',)]
+        opts = AirspeedForPhases.get_operational_combinations()
+        self.assertEqual(opts, expected)
+        
+    def test_airspeed_for_phases_basic(self):
+        fast_and_slow = np.ma.array([40,200,190,180,170])
+        speed = AirspeedForPhases()
+        speed.derive(Parameter('Airspeed', fast_and_slow))
+        expected = np.ma.array([40,195,195,185,175])
+        ma_test.assert_masked_array_approx_equal(speed.array, expected)
+
+   
+
+
+
+class TestAltitudeAALForPhases(unittest.TestCase):
+    def test_can_operate(self):
+        expected = [('Altitude STD','Fast')]
+        opts = AltitudeAALForPhases.get_operational_combinations()
+        self.assertEqual(opts, expected)
+        
+    def test_altitude_AAL_for_phases_basic(self):
+        slow_and_fast_data = np.ma.array(range(60,120,10)+range(120,50,-10))
+        up_and_down_data = slow_and_fast_data * 10
+        phase_fast = Fast()
+        phase_fast.derive(Parameter('Airspeed', slow_and_fast_data))
+        alt_4_ph = AltitudeAALForPhases()
+        alt_4_ph.derive(Parameter('Altitude STD', up_and_down_data), phase_fast)
+        expected = np.ma.array([0, 0, 0, 100, 200, 300, 
+                                500, 400, 300, 200, 100, 0, 0])
+        ma_test.assert_masked_array_approx_equal(alt_4_ph.array, expected)
+
+    def test_altitude_AAL_for_phases_masked_at_lift(self):
+        slow_and_fast_data = np.ma.array(range(60,120,10)+range(120,50,-10))
+        up_and_down_data = slow_and_fast_data * 10
+        up_and_down_data[1:4] = np.ma.masked
+        phase_fast = Fast()
+        phase_fast.derive(Parameter('Airspeed', slow_and_fast_data))
+        alt_4_ph = AltitudeAALForPhases()
+        alt_4_ph.derive(Parameter('Altitude STD', up_and_down_data), phase_fast)
+        expected = np.ma.array([0, 0, 0, 100, 200, 300, 
+                                500, 400, 300, 200, 100, 0, 0])
+        ma_test.assert_masked_array_approx_equal(alt_4_ph.array, expected)
+
+        AltitudeRadioForPhases
+
+class TestAltitudeRadio(unittest.TestCase):
+    def test_can_operate(self):
+        expected = [('Altitude Radio Sensor', 'Pitch',
+                     'Main Gear To Altitude Radio')]
+        opts = AltitudeRadio.get_operational_combinations()
+        self.assertEqual(opts, expected)
+        
+    def test_altitude_radio(self):
+        alt_rad = AltitudeRadio()
+        alt_rad.derive(
+            Parameter('Altitude Radio Sensor', np.ma.ones(10)*10, 1,0.0),
+            Parameter('Pitch', (np.ma.array(range(10))-2)*5, 1,0.0),
+            Attribute('Main Gear To Altitude Radio', 10.0)
+        )
+        result = alt_rad.array
+        answer = np.ma.array(data=[11.7364817767,
+                                   10.8715574275,
+                                   10.0,
+                                   9.12844257252,
+                                   8.26351822333,
+                                   7.41180954897,
+                                   6.57979856674,
+                                   5.77381738259,
+                                   5.0,
+                                   4.26423563649],
+                             dtype=np.float, mask=False)
+        np.testing.assert_array_almost_equal(alt_rad.array, answer)
+
+class TestAltitudeForPhases(unittest.TestCase):
+    def test_can_operate(self):
+        expected = [('Altitude STD',)]
+        opts = AltitudeForPhases.get_operational_combinations()
+        self.assertEqual(opts, expected)
+
+    def test_altitude_for_phases_repair(self):
+        alt_4_ph = AltitudeForPhases()
+        raw_data = np.ma.array([0,1,2])
+        raw_data[1] = np.ma.masked
+        alt_4_ph.derive(Parameter('Altitude STD', raw_data, 1,0.0))
+        expected = np.ma.array([0,0,0],mask=False)
+        np.testing.assert_array_equal(alt_4_ph.array, expected)
+        
+    def test_altitude_for_phases_hysteresis(self):
+        alt_4_ph = AltitudeForPhases()
+        testwave = np.sin(np.arange(0,6,0.1))*200
+        alt_4_ph.derive(Parameter('Altitude STD', np.ma.array(testwave), 1,0.0))
+
+        answer = np.ma.array(data = [0.,0.,0.,0.,0.,0.,12.92849468,28.84353745,
+                                     43.47121818,56.66538193,68.29419696,
+                                     78.24147201,86.40781719,92.71163708,
+                                     97.089946,99.49899732,99.91472061,
+                                     99.91472061,99.91472061,99.91472061,
+                                     99.91472061,99.91472061,99.91472061,
+                                     99.91472061,99.91472061,99.91472061,
+                                     99.91472061,99.91472061,99.91472061,
+                                     99.91472061,99.91472061,99.91472061,
+                                     88.32517131,68.45086117,48.89177959,
+                                     29.84335446,11.49591134,-5.96722818,
+                                     -22.37157819,-37.55323184,-51.36049906,
+                                     -63.65542221,-74.31515448,-83.23318735,
+                                     -90.32041478,-95.50602353,-98.73820073,
+                                     -99.98465151,-99.98465151,-99.98465151,
+                                     -99.98465151,-99.98465151,-99.98465151,
+                                     -99.98465151,-99.98465151,-99.98465151,
+                                     -99.98465151,-99.98465151,-99.98465151,
+                                     -99.98465151],mask = False)
+        np.testing.assert_array_almost_equal(alt_4_ph.array, answer)
+
+
+class TestAltitudeRadioForPhases(unittest.TestCase):
+    def test_can_operate(self):
+        expected = [('Altitude Radio',)]
+        opts = AltitudeRadioForPhases.get_operational_combinations()
+        self.assertEqual(opts, expected)
+
+    def test_altitude_for_radio_phases_repair(self):
+        alt_4_ph = AltitudeRadioForPhases()
+        raw_data = np.ma.array([0,1,2])
+        raw_data[1] = np.ma.masked
+        alt_4_ph.derive(Parameter('Altitude Radio', raw_data, 1,0.0))
+        expected = np.ma.array([0,0,0],mask=False)
+        np.testing.assert_array_equal(alt_4_ph.array, expected)
+
+
+class TestAltitudeTail(unittest.TestCase):
+    def test_can_operate(self):
+        expected = [('Altitude Radio', 'Pitch','Dist Gear To Tail')]
+        opts = AltitudeTail.get_operational_combinations()
+        self.assertEqual(opts, expected)
+        
+    def test_altitude_tail(self):
+        talt = AltitudeTail()
+        talt.derive(Parameter('Altitude Radio', np.ma.ones(10)*10, 1,0.0),
+                    Parameter('Pitch', np.ma.array(range(10))*2, 1,0.0),
+                    Attribute('Dist Gear To Tail', 35.0)
+                    )
+        result = talt.array
+        # At 35ft and 18deg nose up, the tail just scrapes the runway with 10ft
+        # clearance at the mainwheels...
+        answer = np.ma.array(data=[10.0,
+                                   8.77851761541,
+                                   7.55852341896,
+                                   6.34150378563,
+                                   5.1289414664,
+                                   3.92231378166,
+                                   2.72309082138,
+                                   1.53273365401,
+                                   0.352692546405,
+                                   -0.815594803123],
+                             dtype=np.float, mask=False)
+        np.testing.assert_array_almost_equal(result.data, answer.data)
+
+
+class TestClimbForPhases(unittest.TestCase):
+    def test_can_operate(self):
+        expected = [('Altitude STD','Fast')]
+        opts = ClimbForPhases.get_operational_combinations()
+        self.assertEqual(opts, expected)
+        
+    def test_climb_for_phases_basic(self):
+        up_and_down_data = np.ma.array([0,2,5,3,2,5,6,8])
+        phase_fast = Fast()
+        phase_fast.derive(P('Airspeed', np.ma.array([100]*8)))
+        climb = ClimbForPhases()
+        climb.derive(Parameter('Altitude STD', up_and_down_data), phase_fast)
+        expected = np.ma.array([0,2,5,0,0,3,4,6])
+        ma_test.assert_masked_array_approx_equal(climb.array, expected)
+
+   
+'''
+class TestFlightPhaseRateOfClimb(unittest.TestCase):
+    def test_can_operate(self):
+        expected = [('Altitude STD',)]
+        opts = FlightPhaseRateOfClimb.get_operational_combinations()
+        self.assertEqual(opts, expected)
+        
+    def test_flight_phase_rate_of_climb(self):
+        params = {'Altitude STD':Parameter('', np.ma.array(range(10))+100)}
+        roc = FlightPhaseRateOfClimb()
+        roc.derive(P('Altitude STD', np.ma.array(range(10))+100))
+        answer = np.ma.array(data=[1]*10, dtype=np.float,
+                             mask=False)
+        ma_test.assert_masked_array_approx_equal(roc.array, answer)
+
+    def test_flight_phase_rate_of_climb_check_hysteresis(self):
+        return NotImplemented
+'''
+
+        
+class TestHeadContinuous(unittest.TestCase):
+    def test_can_operate(self):
+        expected = [('Heading Magnetic',)]
+        opts = HeadContinuous.get_operational_combinations()
+        self.assertEqual(opts, expected)
+
+    def test_heading_continuous(self):
+        f = HeadContinuous()
+        f.derive(P('Heading Magnetic',np.ma.remainder(
+            np.ma.array(range(10))+355,360.0)))
+        
+        answer = np.ma.array(data=[355.0, 356.0, 357.0, 358.0, 359.0, 360.0, 
+                                   361.0, 362.0, 363.0, 364.0],
+                             dtype=np.float, mask=False)
+
+        #ma_test.assert_masked_array_approx_equal(res, answer)
+        np.testing.assert_array_equal(f.array.data, answer.data)
+        
+        
+class TestPitch(unittest.TestCase):
+    def test_can_operate(self):
+        expected = [('Pitch (1)', 'Pitch (2)')]
+        opts = Pitch.get_operational_combinations()
+        self.assertEqual(opts, expected)
+        
+    def test_pitch_combination(self):
+        pch = Pitch()
+        pch.derive(P('Pitch (1)', np.ma.array(range(5)), 1,0.1),
+                   P('Pitch (2)', np.ma.array(range(5))+10, 1,0.6)
+                  )
+        answer = np.ma.array(data=[0,10,1,11,2,12,3,13,4,14],
+                             dtype=np.float, mask=False)
+        np.testing.assert_array_equal(pch.array, answer.data)
+
+    def test_pitch_reverse_combination(self):
+        pch = Pitch()
+        pch.derive(P('Pitch (1)', np.ma.array(range(5))+1, 1,0.75),
+                   P('Pitch (2)', np.ma.array(range(5))+10, 1,0.25)
+                  )
+        answer = np.ma.array(data=[10,1,11,2,12,3,13,4,14,5],
+                             dtype=np.float, mask=False)
+        np.testing.assert_array_equal(pch.array, answer.data)
+
+    def test_pitch_error_different_rates(self):
+        pch = Pitch()
+        self.assertRaises(ValueError, pch.derive,
+                          P('Pitch (1)', np.ma.array(range(5)), 2,0.1),
+                          P('Pitch (2)', np.ma.array(range(10))+10, 4,0.6))
+        
+    def test_pitch_error_different_offsets(self):
+        pch = Pitch()
+        self.assertRaises(ValueError, pch.derive,
+                          P('Pitch (1)', np.ma.array(range(5)), 1,0.11),
+                          P('Pitch (2)', np.ma.array(range(5)), 1,0.6))
+        
+class TestRateOfClimb(unittest.TestCase):
+    def test_can_operate(self):
+        expected = [('Acceleration Vertical',
+                     'Altitude STD',
+                     'Altitude Radio For Phases',
+                     'In Ground Effect')]
+        opts = RateOfClimb.get_operational_combinations()
+        self.assertEqual(opts, expected)
+        
+    def test_rate_of_climb_basic(self):
+        az = P('Acceleration Vertical', np.ma.array([1]*10))
+        alt_std = P('Altitude STD', np.ma.array([100]*10))
+        alt_rad = P('Altitude Radio For Phases', np.ma.array([0]*10))
+        ige = InGroundEffect()
+        ige.derive(alt_rad)
+        
+        roc = RateOfClimb()
+        roc.derive(az, alt_std, alt_rad, ige)
+
+        expected = np.ma.array(data=[0]*10, dtype=np.float,
+                             mask=False)
+        ma_test.assert_masked_array_approx_equal(roc.array, expected)
+
+    def test_rate_of_climb_bump(self):
+        az = P('Acceleration Vertical', np.ma.array([1]*10,dtype=float))
+        az.array[2:4] = 1.1
+        # (Low acceleration for this test as the sample rate is only 1Hz).
+        alt_std = P('Altitude STD', np.ma.array([100]*10))
+        alt_rad = P('Altitude Radio For Phases', np.ma.array([0]*10))
+        ige = InGroundEffect()
+        ige.derive(alt_rad)
+        
+        roc = RateOfClimb()
+        roc.derive(az, alt_std, alt_rad, ige)
+        # For a 0.1g acceleration over two seconds, the rate of climb would be
+        # 386.4 ft/min. The lower values reflect the washout in the computation.
+        expected = np.ma.array(data=[0, 0, 90.491803, 259.890198, 316.826998,
+                                     275.171138, 237.858958, 204.464431,
+                                     174.602508, 147.925205], mask=False)
+        ma_test.assert_masked_array_approx_equal(roc.array, expected)
+
+
+    def test_rate_of_climb_step(self):
+        az = P('Acceleration Vertical', np.ma.array([1]*30,dtype=float))
+        alt_std = P('Altitude STD', np.ma.array([100]*30))
+        alt_std.array[5:-1] = 120
+        alt_rad = P('Altitude Radio For Phases', np.ma.array([0]*30))
+        ige = InGroundEffect()
+        ige.derive(alt_rad)
+        
+        roc = RateOfClimb()
+        roc.derive(az, alt_std, alt_rad, ige)
+        # For a 0.1g acceleration over two seconds, the rate of climb would be
+        # 386.4 ft/min. The lower values reflect the washout in the computation.
+        expected = np.ma.array(data=[0, 0, 90.491803, 259.890198, 316.826998,
+                                     275.171138, 237.858958, 204.464431,
+                                     174.602508, 147.925205], mask=False)
+        ma_test.assert_masked_array_approx_equal(roc.array, expected)
+
+
+class TestRateOfClimbForPhases(unittest.TestCase):
+    def test_can_operate(self):
+        expected = [('Altitude STD',)]
+        opts = RateOfClimbForPhases.get_operational_combinations()
+        self.assertEqual(opts, expected)
+        
+    def test_rate_of_climb_for_flight_phases_basic(self):
+        alt_std = P('Altitude STD', np.ma.arange(10))
+        roc = RateOfClimbForPhases()
+        roc.derive(alt_std)
+        expected = np.ma.array(data=[60]*10, dtype=np.float, mask=False)
+        np.testing.assert_array_equal(roc.array, expected)
+
+    def test_rate_of_climb_for_flight_phases_level_flight(self):
+        alt_std = P('Altitude STD', np.ma.array([100]*10))
+        roc = RateOfClimbForPhases()
+        roc.derive(alt_std)
+        expected = np.ma.array(data=[0]*10, dtype=np.float, mask=False)
+        np.testing.assert_array_equal(roc.array, expected)
+
+        
+class TestRateOfTurn(unittest.TestCase):
+    def test_can_operate(self):
+        expected = [('Head Continuous',)]
+        opts = RateOfTurn.get_operational_combinations()
+        self.assertEqual(opts, expected)
+       
+    def test_rate_of_turn(self):
+        rot = RateOfTurn()
+        rot.derive(P('Head Continuous', np.ma.array(range(10))))
+        answer = np.ma.array(data=[1]*10, dtype=np.float)
+        np.testing.assert_array_equal(rot.array, answer) # Tests data only; NOT mask
+       
+    def test_rate_of_turn_phase_stability(self):
+        params = {'Head Continuous':Parameter('', np.ma.array([0,0,0,1,0,0,0], 
+                                                               dtype=float))}
+        rot = RateOfTurn()
+        rot.derive(P('Head Continuous', np.ma.array([0,0,0,1,0,0,0],
+                                                          dtype=float)))
+        answer = np.ma.array([0,0,0.5,0,-0.5,0,0])
         ma_test.assert_masked_array_approx_equal(rot.array, answer)