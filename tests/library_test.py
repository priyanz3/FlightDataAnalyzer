--- conflicted
+++ resolved
@@ -14,27 +14,16 @@
 from analysis.library import (align, calculate_timebase, create_phase_inside,
                               create_phase_outside, duration, 
                               first_order_lag, first_order_washout, hash_array,
-<<<<<<< HEAD
                               hysteresis, index_at_value, interleave,
                               is_index_within_slice, is_slice_within_slice,
                               min_value, mask_inside_slices,
-                              mask_outside_slices, max_value, max_abs_value,
-                              merge_alternate_sensors, peak_curvature,
-                              rate_of_change, repair_mask, slices_above,
-                              slices_below, slices_between, slices_from_to,
-                              straighten_headings, #time_at_value, time_at_value_wrapped,
-=======
-                              hysteresis, index_at_value, interleave, is_index_within_slice,
-                              is_slice_within_slice, min_value, 
-                              mask_inside_slices, mask_outside_slices,
-                              max_continuous_unmasked,
+                              mask_outside_slices, max_continuous_unmasked,
                               max_value, max_abs_value, merge_alternate_sensors,
-                              peak_curvature,
-                              rate_of_change, repair_mask, straighten_headings,
+                              peak_curvature, rate_of_change, repair_mask, 
+                              slices_above, slices_below, slices_between, 
+                              slices_from_to, straighten_headings,
                               #time_at_value, time_at_value_wrapped,
->>>>>>> d9847df0
                               value_at_time, vstack_params, InvalidDatetime)
-
 from analysis.node import A, KPV, KTI, Parameter, P, S, Section
 
 class TestAlign(unittest.TestCase):
@@ -1044,9 +1033,9 @@
             #)
 
 """
-============================================================
+------------------------------------------------------------
 Time functions replaced by index operations for consistency.
-============================================================
+------------------------------------------------------------
 
 class TestTimeAtValue(unittest.TestCase):
     
@@ -1090,9 +1079,9 @@
         test_param = P('TAVW_param',np.ma.array([0,4,0,4]),1,0.0)
         test_section = Section('TAVW_section',slice(0,4))
         self.assertEquals(time_at_value_wrapped(test_param,test_section,2,'Backwards'),2.5)
-============================================================
+------------------------------------------------------------
 Time functions replaced by index operations for consistency.
-============================================================
+------------------------------------------------------------
 """
         
 class TestValueAtTime(unittest.TestCase):
