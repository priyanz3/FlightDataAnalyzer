import unittest
import numpy as np

from analysis.library import rate_of_change
from analysis.plot_flight import plot_parameter
from analysis.node import A, KPV, KeyTimeInstance, KTI, KeyPointValue, Parameter, P, Section, S
#from analysis.flight_phase import ()

<<<<<<< HEAD
from analysis.key_point_values import (HeadingAtTakeoff,
=======
from analysis.key_point_values import (Airspeed1000To500FtMax,
>>>>>>> 23935b29
                                       GlideslopeDeviation1500To1000FtMax,
                                       GlideslopeDeviation1000To150FtMax,
                                       GrossWeightAtLiftoff,
                                       GrossWeightAtTouchdown,
                                       ILSFrequencyOnApproach,
                                       HeadingAtLanding,
                                       LatitudeAtLanding,
                                       LongitudeAtLanding,
                                       LocalizerDeviation1500To1000FtMax,
                                       LocalizerDeviation1000To150FtMax,
                                       Pitch35To400FtMax)

import sys
debug = sys.gettrace() is not None


<<<<<<< HEAD
class TestHeadingAtTakeoff(unittest.TestCase):
    def test_can_operate(self):
        expected = [('Takeoff','Heading Continuous', 'Acceleration Forwards For Flight Phases')]
        opts = HeadingAtTakeoff.get_operational_combinations()
        self.assertEqual(opts, expected) 
        
    def test_takeoff_heading_basic(self):
        head = P('Heading Continuous',np.ma.array([0,2,4,7,9,8,6,3]))
        acc = P('Acceleration Forwards For Flight Phases',np.ma.array([0,0,.2,.3,.2,.1,0,0]))
        toff_ph = [Section('Takeoff',slice(2,5,None))]
        kpv = HeadingAtTakeoff()
        kpv.derive(toff_ph, head, acc)
        expected = [KeyPointValue(index=3, value=7.0, name='Heading At Takeoff')]
        self.assertEqual(kpv, expected)
        
    def test_takeoff_heading_modulus(self):
        head = P('Heading Continuous',np.ma.array([-1,-2,-4,-7,-9,-8,-6,-3]))
        acc = P('Acceleration Forwards For Flight Phases',np.ma.array([0,0,.1,.2,.35,.2,.1,0]))
        toff_ph = [Section('Takeoff',slice(2,6,None))]
        kpv = HeadingAtTakeoff()
        kpv.derive(toff_ph, head, acc)
        expected = [KeyPointValue(index=4, value=351, name='Heading At Takeoff')]
        self.assertEqual(kpv, expected)


class TestHeadingAtLanding(unittest.TestCase):
    def test_can_operate(self):
        expected = [('Landing Peak Deceleration','Heading Continuous')]
        opts = HeadingAtLanding.get_operational_combinations()
        self.assertEqual(opts, expected) 
        
    def test_landing_heading_basic(self):
        head = P('Heading Continuous',np.ma.array([0,2,4,7,0,-3,-7,-93]))
        landing = [KeyTimeInstance(index=2, name='Landing Peak Deceleration'),
                   KeyTimeInstance(index=6, name='Landing Peak Deceleration')]
        kpv = HeadingAtLanding()
        kpv.derive(landing, head)
        expected = [KeyPointValue(index=2, value=4.0, name='Heading At Landing'),
                    KeyPointValue(index=6, value=353.0, name='Heading At Landing')]
        self.assertEqual(kpv, expected)

=======
class TestAirspeed1000To500FtMax(unittest.TestCase):
    def test_can_operate(self):
        expected = [('Airspeed','Altitude AAL For Flight Phases',
                     'Final Approach')]
        opts = Airspeed1000To500FtMax.get_operational_combinations()
        self.assertEqual(opts, expected) 
        
    def test_airspeed_1000_150_basic(self):
        testline = np.arange(0,12.6,0.1)
        testwave = (np.cos(testline)*(-100))+100
        spd = Parameter('Airspeed', np.ma.array(testwave))
        alt_ph = Parameter('Altitude AAL For Flight Phases', 
                           np.ma.array(testwave)*10)
        kpv = Airspeed1000To500FtMax()
        kpv.derive(spd, alt_ph)
        self.assertEqual(len(kpv), 2)
        self.assertEqual(kpv[0].index, 48)
        self.assertEqual(kpv[0].value, 91.250101656055278)
        self.assertEqual(kpv[1].index, 110)
        self.assertEqual(kpv[1].value, 99.557430201194919)
        


>>>>>>> 23935b29

class TestGlideslopeDeviation1500To1000FtMax(unittest.TestCase):
    def test_can_operate(self):
        expected = [('ILS Glideslope','Altitude AAL For Flight Phases')]
        opts = GlideslopeDeviation1500To1000FtMax.get_operational_combinations()
        self.assertEqual(opts, expected) 
        
    def test_ils_glide_1500_1000_basic(self):
        testline = np.arange(0,12.6,0.1)
        testwave = (np.cos(testline)*(-1000))+1000
        alt_ph = Parameter('Altitude AAL For Flight Phases', np.ma.array(testwave))
        ils_gs = Parameter('ILS Glideslope', np.ma.array(testline))
        kpv = GlideslopeDeviation1500To1000FtMax()
        kpv.derive(ils_gs, alt_ph)
        # 'KeyPointValue', 'index value name'
        self.assertEqual(len(kpv), 2)
        self.assertEqual(kpv[0].index, 47)
        self.assertEqual(kpv[1].index, 109)
        
        
class TestGlideslopeDeviation1000To150FtMax(unittest.TestCase):
    def test_can_operate(self):
        expected = [('ILS Glideslope','Altitude AAL For Flight Phases')]
        opts = GlideslopeDeviation1000To150FtMax.get_operational_combinations()
        self.assertEqual(opts, expected) 
        
    def test_ils_glide_1000_150_basic(self):
        testline = np.arange(0,12.6,0.1)
        testwave = (np.cos(testline)*(-1000))+1000
        alt_ph = Parameter('Altitude AAL For Flight Phases', np.ma.array(testwave))
        ils_gs = Parameter('ILS Glideslope', np.ma.array(testline))
        kpv = GlideslopeDeviation1000To150FtMax()
        kpv.derive(ils_gs, alt_ph)
        # 'KeyPointValue', 'index value name'
        self.assertEqual(len(kpv), 2)
        self.assertEqual(kpv[0].index, 57)
        self.assertEqual(kpv[1].index, 120)


class TestGrossWeightAtLiftoff(unittest.TestCase):
    def test_can_operate(self):
        self.assertEqual(GrossWe

        
class TestILSFrequencyOnApproach(unittest.TestCase):
    def test_can_operate(self):
        expected = [('ILS Localizer Established', 
                     'Approach And Landing Lowest Point', 'ILS Frequency')]
        opts = ILSFrequencyOnApproach.get_operational_combinations()
        self.assertEqual(opts, expected) 
        
    def test_ILS_frequency_on_approach_basic(self):
        # Let's give this a really hard time with alternate samples invalid and
        # the final signal only tuned just at the end of the data.
        frq = P('ILS Frequency',np.ma.array([108.5]*6+[114.05]*4))
        frq.array[0:10:2] = np.ma.masked
        ils = S('ILS Localizer Established', items=[Section('ILS Localizer Established', slice(2, 9, None))])
        low = KTI('Approach And Landing Lowest Point', 
                  items=[KeyTimeInstance(index=8, 
                                         name='Approach And Landing Lowest Point')])
        kpv = ILSFrequencyOnApproach()
        kpv.derive(ils, low, frq)
        expected = [KeyPointValue(index=2, value=108.5, 
                                  name='ILS Frequency On Approach')]
        self.assertEqual(kpv, expected)

        
class TestLatitudeAtLanding(unittest.TestCase):
    def test_can_operate(self):
        expected = [('Landing Peak Deceleration','Latitude')]
        opts = LatitudeAtLanding.get_operational_combinations()
        self.assertEqual(opts, expected) 
        
    def test_landing_heading_basic(self):
        data = P('Longitude',np.ma.array([0,66,99]))
        landing = [KeyTimeInstance(1, 'Landing Peak Deceleration')]
        kpv = LatitudeAtLanding()
        kpv.derive(landing, data)
        expected = [KeyPointValue(1, 66.0, 'Latitude At Landing')]
        self.assertEqual(kpv, expected)


class TestLongitudeAtLanding(unittest.TestCase):
    def test_can_operate(self):
        expected = [('Landing Peak Deceleration','Longitude')]
        opts = LongitudeAtLanding.get_operational_combinations()
        self.assertEqual(opts, expected) 
        
    def test_landing_heading_basic(self):
        data = P('Longitude',np.ma.array([0,66,77]))
        landing = [KeyTimeInstance(2, 'Landing Peak Deceleration')]
        kpv = LongitudeAtLanding()
        kpv.derive(landing, data)
        expected = [KeyPointValue(2, 77.0, 'Longitude At Landing')]
        self.assertEqual(kpv, expected)


class TestLocalizerDeviation1500To1000FtMax(unittest.TestCase):
    def test_can_operate(self):
        expected = [('ILS Localizer','Altitude AAL For Flight Phases')]
        opts = LocalizerDeviation1500To1000FtMax.get_operational_combinations()
        self.assertEqual(opts, expected) 
        
    def test_ils_loc_1500_1000_basic(self):
        testline = np.arange(0,12.6,0.1)
        testwave = (np.cos(testline)*(-1000))+1000
        alt_ph = Parameter('Altitude AAL For Flight Phases', np.ma.array(testwave))
        ils_loc = Parameter('ILS Localizer', np.ma.array(testline))
        kpv = LocalizerDeviation1500To1000FtMax()
        kpv.derive(ils_loc, alt_ph)
        # 'KeyPointValue', 'index value name'
        self.assertEqual(len(kpv), 2)
        self.assertEqual(kpv[0].index, 47)
        self.assertEqual(kpv[1].index, 109)
        
        
class TestLocaliserDeviation1000To150FtMax(unittest.TestCase):
    def test_can_operate(self):
        expected = [('ILS Localizer','Altitude AAL For Flight Phases')]
        opts = LocalizerDeviation1000To150FtMax.get_operational_combinations()
        self.assertEqual(opts, expected) 
        
    def test_ils_loc_1000_150_basic(self):
        testline = np.arange(0,12.6,0.1)
        testwave = (np.cos(testline)*(-1000))+1000
        alt_ph = Parameter('Altitude AAL For Flight Phases', np.ma.array(testwave))
        ils_loc = Parameter('ILS Localizer', np.ma.array(testline))
        kpv = LocalizerDeviation1000To150FtMax()
        kpv.derive(ils_loc, alt_ph)
        # 'KeyPointValue', 'index value name'
        self.assertEqual(len(kpv), 2)
        self.assertEqual(kpv[0].index, 57)
        self.assertEqual(kpv[1].index, 120)
        
        
class TestPitch35To400FtMax(unittest.TestCase):
    def test_can_operate(self):
        expected = [('Pitch','Altitude AAL For Flight Phases')]
        opts = Pitch35To400FtMax.get_operational_combinations()
        self.assertEqual(opts, expected) 
        
    def test_pitch_35_400_basic(self):
        pch = [0,2,4,7,9,8,6,3,-1]
        alt = [100,101,102,103,700,105,104,103,102]
        alt_ph = Parameter('Altitude AAL For Flight Phases', np.ma.array(alt))
        pitch = Parameter('Pitch', np.ma.array(pch))
        kpv = Pitch35To400FtMax()
        kpv.derive(pitch, alt_ph)
        # 'KeyPointValue', 'index value name'
        self.assertEqual(len(kpv), 1)
        self.assertEqual(kpv[0].index, 3)
        self.assertEqual(kpv[0].value, 7)
        
<|MERGE_RESOLUTION|>--- conflicted
+++ resolved
@@ -1,249 +1,240 @@
-import unittest
-import numpy as np
-
-from analysis.library import rate_of_change
-from analysis.plot_flight import plot_parameter
-from analysis.node import A, KPV, KeyTimeInstance, KTI, KeyPointValue, Parameter, P, Section, S
-#from analysis.flight_phase import ()
-
-<<<<<<< HEAD
-from analysis.key_point_values import (HeadingAtTakeoff,
-=======
-from analysis.key_point_values import (Airspeed1000To500FtMax,
->>>>>>> 23935b29
-                                       GlideslopeDeviation1500To1000FtMax,
-                                       GlideslopeDeviation1000To150FtMax,
-                                       GrossWeightAtLiftoff,
-                                       GrossWeightAtTouchdown,
-                                       ILSFrequencyOnApproach,
-                                       HeadingAtLanding,
-                                       LatitudeAtLanding,
-                                       LongitudeAtLanding,
-                                       LocalizerDeviation1500To1000FtMax,
-                                       LocalizerDeviation1000To150FtMax,
-                                       Pitch35To400FtMax)
-
-import sys
-debug = sys.gettrace() is not None
-
-
-<<<<<<< HEAD
-class TestHeadingAtTakeoff(unittest.TestCase):
-    def test_can_operate(self):
-        expected = [('Takeoff','Heading Continuous', 'Acceleration Forwards For Flight Phases')]
-        opts = HeadingAtTakeoff.get_operational_combinations()
-        self.assertEqual(opts, expected) 
-        
-    def test_takeoff_heading_basic(self):
-        head = P('Heading Continuous',np.ma.array([0,2,4,7,9,8,6,3]))
-        acc = P('Acceleration Forwards For Flight Phases',np.ma.array([0,0,.2,.3,.2,.1,0,0]))
-        toff_ph = [Section('Takeoff',slice(2,5,None))]
-        kpv = HeadingAtTakeoff()
-        kpv.derive(toff_ph, head, acc)
-        expected = [KeyPointValue(index=3, value=7.0, name='Heading At Takeoff')]
-        self.assertEqual(kpv, expected)
-        
-    def test_takeoff_heading_modulus(self):
-        head = P('Heading Continuous',np.ma.array([-1,-2,-4,-7,-9,-8,-6,-3]))
-        acc = P('Acceleration Forwards For Flight Phases',np.ma.array([0,0,.1,.2,.35,.2,.1,0]))
-        toff_ph = [Section('Takeoff',slice(2,6,None))]
-        kpv = HeadingAtTakeoff()
-        kpv.derive(toff_ph, head, acc)
-        expected = [KeyPointValue(index=4, value=351, name='Heading At Takeoff')]
-        self.assertEqual(kpv, expected)
-
-
-class TestHeadingAtLanding(unittest.TestCase):
-    def test_can_operate(self):
-        expected = [('Landing Peak Deceleration','Heading Continuous')]
-        opts = HeadingAtLanding.get_operational_combinations()
-        self.assertEqual(opts, expected) 
-        
-    def test_landing_heading_basic(self):
-        head = P('Heading Continuous',np.ma.array([0,2,4,7,0,-3,-7,-93]))
-        landing = [KeyTimeInstance(index=2, name='Landing Peak Deceleration'),
-                   KeyTimeInstance(index=6, name='Landing Peak Deceleration')]
-        kpv = HeadingAtLanding()
-        kpv.derive(landing, head)
-        expected = [KeyPointValue(index=2, value=4.0, name='Heading At Landing'),
-                    KeyPointValue(index=6, value=353.0, name='Heading At Landing')]
-        self.assertEqual(kpv, expected)
-
-=======
-class TestAirspeed1000To500FtMax(unittest.TestCase):
-    def test_can_operate(self):
-        expected = [('Airspeed','Altitude AAL For Flight Phases',
-                     'Final Approach')]
-        opts = Airspeed1000To500FtMax.get_operational_combinations()
-        self.assertEqual(opts, expected) 
-        
-    def test_airspeed_1000_150_basic(self):
-        testline = np.arange(0,12.6,0.1)
-        testwave = (np.cos(testline)*(-100))+100
-        spd = Parameter('Airspeed', np.ma.array(testwave))
-        alt_ph = Parameter('Altitude AAL For Flight Phases', 
-                           np.ma.array(testwave)*10)
-        kpv = Airspeed1000To500FtMax()
-        kpv.derive(spd, alt_ph)
-        self.assertEqual(len(kpv), 2)
-        self.assertEqual(kpv[0].index, 48)
-        self.assertEqual(kpv[0].value, 91.250101656055278)
-        self.assertEqual(kpv[1].index, 110)
-        self.assertEqual(kpv[1].value, 99.557430201194919)
-        
-
-
->>>>>>> 23935b29
-
-class TestGlideslopeDeviation1500To1000FtMax(unittest.TestCase):
-    def test_can_operate(self):
-        expected = [('ILS Glideslope','Altitude AAL For Flight Phases')]
-        opts = GlideslopeDeviation1500To1000FtMax.get_operational_combinations()
-        self.assertEqual(opts, expected) 
-        
-    def test_ils_glide_1500_1000_basic(self):
-        testline = np.arange(0,12.6,0.1)
-        testwave = (np.cos(testline)*(-1000))+1000
-        alt_ph = Parameter('Altitude AAL For Flight Phases', np.ma.array(testwave))
-        ils_gs = Parameter('ILS Glideslope', np.ma.array(testline))
-        kpv = GlideslopeDeviation1500To1000FtMax()
-        kpv.derive(ils_gs, alt_ph)
-        # 'KeyPointValue', 'index value name'
-        self.assertEqual(len(kpv), 2)
-        self.assertEqual(kpv[0].index, 47)
-        self.assertEqual(kpv[1].index, 109)
-        
-        
-class TestGlideslopeDeviation1000To150FtMax(unittest.TestCase):
-    def test_can_operate(self):
-        expected = [('ILS Glideslope','Altitude AAL For Flight Phases')]
-        opts = GlideslopeDeviation1000To150FtMax.get_operational_combinations()
-        self.assertEqual(opts, expected) 
-        
-    def test_ils_glide_1000_150_basic(self):
-        testline = np.arange(0,12.6,0.1)
-        testwave = (np.cos(testline)*(-1000))+1000
-        alt_ph = Parameter('Altitude AAL For Flight Phases', np.ma.array(testwave))
-        ils_gs = Parameter('ILS Glideslope', np.ma.array(testline))
-        kpv = GlideslopeDeviation1000To150FtMax()
-        kpv.derive(ils_gs, alt_ph)
-        # 'KeyPointValue', 'index value name'
-        self.assertEqual(len(kpv), 2)
-        self.assertEqual(kpv[0].index, 57)
-        self.assertEqual(kpv[1].index, 120)
-
-
-class TestGrossWeightAtLiftoff(unittest.TestCase):
-    def test_can_operate(self):
-        self.assertEqual(GrossWe
-
-        
-class TestILSFrequencyOnApproach(unittest.TestCase):
-    def test_can_operate(self):
-        expected = [('ILS Localizer Established', 
-                     'Approach And Landing Lowest Point', 'ILS Frequency')]
-        opts = ILSFrequencyOnApproach.get_operational_combinations()
-        self.assertEqual(opts, expected) 
-        
-    def test_ILS_frequency_on_approach_basic(self):
-        # Let's give this a really hard time with alternate samples invalid and
-        # the final signal only tuned just at the end of the data.
-        frq = P('ILS Frequency',np.ma.array([108.5]*6+[114.05]*4))
-        frq.array[0:10:2] = np.ma.masked
-        ils = S('ILS Localizer Established', items=[Section('ILS Localizer Established', slice(2, 9, None))])
-        low = KTI('Approach And Landing Lowest Point', 
-                  items=[KeyTimeInstance(index=8, 
-                                         name='Approach And Landing Lowest Point')])
-        kpv = ILSFrequencyOnApproach()
-        kpv.derive(ils, low, frq)
-        expected = [KeyPointValue(index=2, value=108.5, 
-                                  name='ILS Frequency On Approach')]
-        self.assertEqual(kpv, expected)
-
-        
-class TestLatitudeAtLanding(unittest.TestCase):
-    def test_can_operate(self):
-        expected = [('Landing Peak Deceleration','Latitude')]
-        opts = LatitudeAtLanding.get_operational_combinations()
-        self.assertEqual(opts, expected) 
-        
-    def test_landing_heading_basic(self):
-        data = P('Longitude',np.ma.array([0,66,99]))
-        landing = [KeyTimeInstance(1, 'Landing Peak Deceleration')]
-        kpv = LatitudeAtLanding()
-        kpv.derive(landing, data)
-        expected = [KeyPointValue(1, 66.0, 'Latitude At Landing')]
-        self.assertEqual(kpv, expected)
-
-
-class TestLongitudeAtLanding(unittest.TestCase):
-    def test_can_operate(self):
-        expected = [('Landing Peak Deceleration','Longitude')]
-        opts = LongitudeAtLanding.get_operational_combinations()
-        self.assertEqual(opts, expected) 
-        
-    def test_landing_heading_basic(self):
-        data = P('Longitude',np.ma.array([0,66,77]))
-        landing = [KeyTimeInstance(2, 'Landing Peak Deceleration')]
-        kpv = LongitudeAtLanding()
-        kpv.derive(landing, data)
-        expected = [KeyPointValue(2, 77.0, 'Longitude At Landing')]
-        self.assertEqual(kpv, expected)
-
-
-class TestLocalizerDeviation1500To1000FtMax(unittest.TestCase):
-    def test_can_operate(self):
-        expected = [('ILS Localizer','Altitude AAL For Flight Phases')]
-        opts = LocalizerDeviation1500To1000FtMax.get_operational_combinations()
-        self.assertEqual(opts, expected) 
-        
-    def test_ils_loc_1500_1000_basic(self):
-        testline = np.arange(0,12.6,0.1)
-        testwave = (np.cos(testline)*(-1000))+1000
-        alt_ph = Parameter('Altitude AAL For Flight Phases', np.ma.array(testwave))
-        ils_loc = Parameter('ILS Localizer', np.ma.array(testline))
-        kpv = LocalizerDeviation1500To1000FtMax()
-        kpv.derive(ils_loc, alt_ph)
-        # 'KeyPointValue', 'index value name'
-        self.assertEqual(len(kpv), 2)
-        self.assertEqual(kpv[0].index, 47)
-        self.assertEqual(kpv[1].index, 109)
-        
-        
-class TestLocaliserDeviation1000To150FtMax(unittest.TestCase):
-    def test_can_operate(self):
-        expected = [('ILS Localizer','Altitude AAL For Flight Phases')]
-        opts = LocalizerDeviation1000To150FtMax.get_operational_combinations()
-        self.assertEqual(opts, expected) 
-        
-    def test_ils_loc_1000_150_basic(self):
-        testline = np.arange(0,12.6,0.1)
-        testwave = (np.cos(testline)*(-1000))+1000
-        alt_ph = Parameter('Altitude AAL For Flight Phases', np.ma.array(testwave))
-        ils_loc = Parameter('ILS Localizer', np.ma.array(testline))
-        kpv = LocalizerDeviation1000To150FtMax()
-        kpv.derive(ils_loc, alt_ph)
-        # 'KeyPointValue', 'index value name'
-        self.assertEqual(len(kpv), 2)
-        self.assertEqual(kpv[0].index, 57)
-        self.assertEqual(kpv[1].index, 120)
-        
-        
-class TestPitch35To400FtMax(unittest.TestCase):
-    def test_can_operate(self):
-        expected = [('Pitch','Altitude AAL For Flight Phases')]
-        opts = Pitch35To400FtMax.get_operational_combinations()
-        self.assertEqual(opts, expected) 
-        
-    def test_pitch_35_400_basic(self):
-        pch = [0,2,4,7,9,8,6,3,-1]
-        alt = [100,101,102,103,700,105,104,103,102]
-        alt_ph = Parameter('Altitude AAL For Flight Phases', np.ma.array(alt))
-        pitch = Parameter('Pitch', np.ma.array(pch))
-        kpv = Pitch35To400FtMax()
-        kpv.derive(pitch, alt_ph)
-        # 'KeyPointValue', 'index value name'
-        self.assertEqual(len(kpv), 1)
-        self.assertEqual(kpv[0].index, 3)
-        self.assertEqual(kpv[0].value, 7)
-        
+import unittest
+import numpy as np
+
+from analysis.library import rate_of_change
+from analysis.plot_flight import plot_parameter
+from analysis.node import A, KPV, KeyTimeInstance, KTI, KeyPointValue, Parameter, P, Section, S
+from analysis.key_point_values import (Airspeed1000To500FtMax,
+                                       HeadingAtTakeoff,
+                                       GlideslopeDeviation1500To1000FtMax,
+                                       GlideslopeDeviation1000To150FtMax,
+                                       GrossWeightAtLiftoff,
+                                       GrossWeightAtTouchdown,
+                                       ILSFrequencyOnApproach,
+                                       HeadingAtLanding,
+                                       LatitudeAtLanding,
+                                       LongitudeAtLanding,
+                                       LocalizerDeviation1500To1000FtMax,
+                                       LocalizerDeviation1000To150FtMax,
+                                       Pitch35To400FtMax)
+
+import sys
+debug = sys.gettrace() is not None
+
+
+class TestHeadingAtTakeoff(unittest.TestCase):
+    def test_can_operate(self):
+        expected = [('Takeoff','Heading Continuous', 'Acceleration Forwards For Flight Phases')]
+        opts = HeadingAtTakeoff.get_operational_combinations()
+        self.assertEqual(opts, expected) 
+        
+    def test_takeoff_heading_basic(self):
+        head = P('Heading Continuous',np.ma.array([0,2,4,7,9,8,6,3]))
+        acc = P('Acceleration Forwards For Flight Phases',np.ma.array([0,0,.2,.3,.2,.1,0,0]))
+        toff_ph = [Section('Takeoff',slice(2,5,None))]
+        kpv = HeadingAtTakeoff()
+        kpv.derive(toff_ph, head, acc)
+        expected = [KeyPointValue(index=3, value=7.0, name='Heading At Takeoff')]
+        self.assertEqual(kpv, expected)
+        
+    def test_takeoff_heading_modulus(self):
+        head = P('Heading Continuous',np.ma.array([-1,-2,-4,-7,-9,-8,-6,-3]))
+        acc = P('Acceleration Forwards For Flight Phases',np.ma.array([0,0,.1,.2,.35,.2,.1,0]))
+        toff_ph = [Section('Takeoff',slice(2,6,None))]
+        kpv = HeadingAtTakeoff()
+        kpv.derive(toff_ph, head, acc)
+        expected = [KeyPointValue(index=4, value=351, name='Heading At Takeoff')]
+        self.assertEqual(kpv, expected)
+
+
+class TestHeadingAtLanding(unittest.TestCase):
+    def test_can_operate(self):
+        expected = [('Landing Peak Deceleration','Heading Continuous')]
+        opts = HeadingAtLanding.get_operational_combinations()
+        self.assertEqual(opts, expected) 
+        
+    def test_landing_heading_basic(self):
+        head = P('Heading Continuous',np.ma.array([0,2,4,7,0,-3,-7,-93]))
+        landing = [KeyTimeInstance(index=2, name='Landing Peak Deceleration'),
+                   KeyTimeInstance(index=6, name='Landing Peak Deceleration')]
+        kpv = HeadingAtLanding()
+        kpv.derive(landing, head)
+        expected = [KeyPointValue(index=2, value=4.0, name='Heading At Landing'),
+                    KeyPointValue(index=6, value=353.0, name='Heading At Landing')]
+        self.assertEqual(kpv, expected)
+
+
+class TestAirspeed1000To500FtMax(unittest.TestCase):
+    def test_can_operate(self):
+        expected = [('Airspeed','Altitude AAL For Flight Phases',
+                     'Final Approach')]
+        opts = Airspeed1000To500FtMax.get_operational_combinations()
+        self.assertEqual(opts, expected) 
+        
+    def test_airspeed_1000_150_basic(self):
+        testline = np.arange(0,12.6,0.1)
+        testwave = (np.cos(testline)*(-100))+100
+        spd = Parameter('Airspeed', np.ma.array(testwave))
+        alt_ph = Parameter('Altitude AAL For Flight Phases', 
+                           np.ma.array(testwave)*10)
+        kpv = Airspeed1000To500FtMax()
+        kpv.derive(spd, alt_ph)
+        self.assertEqual(len(kpv), 2)
+        self.assertEqual(kpv[0].index, 48)
+        self.assertEqual(kpv[0].value, 91.250101656055278)
+        self.assertEqual(kpv[1].index, 110)
+        self.assertEqual(kpv[1].value, 99.557430201194919)
+
+
+class TestGlideslopeDeviation1500To1000FtMax(unittest.TestCase):
+    def test_can_operate(self):
+        expected = [('ILS Glideslope','Altitude AAL For Flight Phases')]
+        opts = GlideslopeDeviation1500To1000FtMax.get_operational_combinations()
+        self.assertEqual(opts, expected) 
+        
+    def test_ils_glide_1500_1000_basic(self):
+        testline = np.arange(0,12.6,0.1)
+        testwave = (np.cos(testline)*(-1000))+1000
+        alt_ph = Parameter('Altitude AAL For Flight Phases', np.ma.array(testwave))
+        ils_gs = Parameter('ILS Glideslope', np.ma.array(testline))
+        kpv = GlideslopeDeviation1500To1000FtMax()
+        kpv.derive(ils_gs, alt_ph)
+        # 'KeyPointValue', 'index value name'
+        self.assertEqual(len(kpv), 2)
+        self.assertEqual(kpv[0].index, 47)
+        self.assertEqual(kpv[1].index, 109)
+        
+        
+class TestGlideslopeDeviation1000To150FtMax(unittest.TestCase):
+    def test_can_operate(self):
+        expected = [('ILS Glideslope','Altitude AAL For Flight Phases')]
+        opts = GlideslopeDeviation1000To150FtMax.get_operational_combinations()
+        self.assertEqual(opts, expected) 
+        
+    def test_ils_glide_1000_150_basic(self):
+        testline = np.arange(0,12.6,0.1)
+        testwave = (np.cos(testline)*(-1000))+1000
+        alt_ph = Parameter('Altitude AAL For Flight Phases', np.ma.array(testwave))
+        ils_gs = Parameter('ILS Glideslope', np.ma.array(testline))
+        kpv = GlideslopeDeviation1000To150FtMax()
+        kpv.derive(ils_gs, alt_ph)
+        # 'KeyPointValue', 'index value name'
+        self.assertEqual(len(kpv), 2)
+        self.assertEqual(kpv[0].index, 57)
+        self.assertEqual(kpv[1].index, 120)
+
+
+class TestGrossWeightAtLiftoff(unittest.TestCase):
+    def test_can_operate(self):
+        self.assertEqual(GrossWe
+
+        
+class TestILSFrequencyOnApproach(unittest.TestCase):
+    def test_can_operate(self):
+        expected = [('ILS Localizer Established', 
+                     'Approach And Landing Lowest Point', 'ILS Frequency')]
+        opts = ILSFrequencyOnApproach.get_operational_combinations()
+        self.assertEqual(opts, expected) 
+        
+    def test_ILS_frequency_on_approach_basic(self):
+        # Let's give this a really hard time with alternate samples invalid and
+        # the final signal only tuned just at the end of the data.
+        frq = P('ILS Frequency',np.ma.array([108.5]*6+[114.05]*4))
+        frq.array[0:10:2] = np.ma.masked
+        ils = S('ILS Localizer Established', items=[Section('ILS Localizer Established', slice(2, 9, None))])
+        low = KTI('Approach And Landing Lowest Point', 
+                  items=[KeyTimeInstance(index=8, 
+                                         name='Approach And Landing Lowest Point')])
+        kpv = ILSFrequencyOnApproach()
+        kpv.derive(ils, low, frq)
+        expected = [KeyPointValue(index=2, value=108.5, 
+                                  name='ILS Frequency On Approach')]
+        self.assertEqual(kpv, expected)
+
+        
+class TestLatitudeAtLanding(unittest.TestCase):
+    def test_can_operate(self):
+        expected = [('Landing Peak Deceleration','Latitude')]
+        opts = LatitudeAtLanding.get_operational_combinations()
+        self.assertEqual(opts, expected) 
+        
+    def test_landing_heading_basic(self):
+        data = P('Longitude',np.ma.array([0,66,99]))
+        landing = [KeyTimeInstance(1, 'Landing Peak Deceleration')]
+        kpv = LatitudeAtLanding()
+        kpv.derive(landing, data)
+        expected = [KeyPointValue(1, 66.0, 'Latitude At Landing')]
+        self.assertEqual(kpv, expected)
+
+
+class TestLongitudeAtLanding(unittest.TestCase):
+    def test_can_operate(self):
+        expected = [('Landing Peak Deceleration','Longitude')]
+        opts = LongitudeAtLanding.get_operational_combinations()
+        self.assertEqual(opts, expected) 
+        
+    def test_landing_heading_basic(self):
+        data = P('Longitude',np.ma.array([0,66,77]))
+        landing = [KeyTimeInstance(2, 'Landing Peak Deceleration')]
+        kpv = LongitudeAtLanding()
+        kpv.derive(landing, data)
+        expected = [KeyPointValue(2, 77.0, 'Longitude At Landing')]
+        self.assertEqual(kpv, expected)
+
+
+class TestLocalizerDeviation1500To1000FtMax(unittest.TestCase):
+    def test_can_operate(self):
+        expected = [('ILS Localizer','Altitude AAL For Flight Phases')]
+        opts = LocalizerDeviation1500To1000FtMax.get_operational_combinations()
+        self.assertEqual(opts, expected) 
+        
+    def test_ils_loc_1500_1000_basic(self):
+        testline = np.arange(0,12.6,0.1)
+        testwave = (np.cos(testline)*(-1000))+1000
+        alt_ph = Parameter('Altitude AAL For Flight Phases', np.ma.array(testwave))
+        ils_loc = Parameter('ILS Localizer', np.ma.array(testline))
+        kpv = LocalizerDeviation1500To1000FtMax()
+        kpv.derive(ils_loc, alt_ph)
+        # 'KeyPointValue', 'index value name'
+        self.assertEqual(len(kpv), 2)
+        self.assertEqual(kpv[0].index, 47)
+        self.assertEqual(kpv[1].index, 109)
+        
+        
+class TestLocaliserDeviation1000To150FtMax(unittest.TestCase):
+    def test_can_operate(self):
+        expected = [('ILS Localizer','Altitude AAL For Flight Phases')]
+        opts = LocalizerDeviation1000To150FtMax.get_operational_combinations()
+        self.assertEqual(opts, expected) 
+        
+    def test_ils_loc_1000_150_basic(self):
+        testline = np.arange(0,12.6,0.1)
+        testwave = (np.cos(testline)*(-1000))+1000
+        alt_ph = Parameter('Altitude AAL For Flight Phases', np.ma.array(testwave))
+        ils_loc = Parameter('ILS Localizer', np.ma.array(testline))
+        kpv = LocalizerDeviation1000To150FtMax()
+        kpv.derive(ils_loc, alt_ph)
+        # 'KeyPointValue', 'index value name'
+        self.assertEqual(len(kpv), 2)
+        self.assertEqual(kpv[0].index, 57)
+        self.assertEqual(kpv[1].index, 120)
+        
+        
+class TestPitch35To400FtMax(unittest.TestCase):
+    def test_can_operate(self):
+        expected = [('Pitch','Altitude AAL For Flight Phases')]
+        opts = Pitch35To400FtMax.get_operational_combinations()
+        self.assertEqual(opts, expected) 
+        
+    def test_pitch_35_400_basic(self):
+        pch = [0,2,4,7,9,8,6,3,-1]
+        alt = [100,101,102,103,700,105,104,103,102]
+        alt_ph = Parameter('Altitude AAL For Flight Phases', np.ma.array(alt))
+        pitch = Parameter('Pitch', np.ma.array(pch))
+        kpv = Pitch35To400FtMax()
+        kpv.derive(pitch, alt_ph)
+        # 'KeyPointValue', 'index value name'
+        self.assertEqual(len(kpv), 1)
+        self.assertEqual(kpv[0].index, 3)
+        self.assertEqual(kpv[0].value, 7)
+        