import inspect
import logging
import numpy as np
import re

from abc import ABCMeta, abstractmethod
from collections import namedtuple
from itertools import product

from hdfaccess.parameter import Parameter, P

from analysis.recordtype import recordtype

# Define named tuples for KPV and KTI and FlightPhase
KeyPointValue = namedtuple('KeyPointValue', 'index value name')
KeyTimeInstance = namedtuple('KeyTimeInstance', 'index state')
GeoKeyTimeInstance = namedtuple('GeoKeyTimeInstance', 'index state latitude longitude')
Section = namedtuple('Section', 'name slice') #Q: rename mask -> slice/section

# Ref: django/db/models/options.py:20
# Calculate the verbose_name by converting from InitialCaps to "lowercase with spaces".
get_verbose_name = lambda class_name: re.sub('(((?<=[a-z])[A-Z])|([A-Z](?![A-Z]|$)))', ' \\1', class_name).lower().strip()


<<<<<<< HEAD
#-------------------------------------------------------------------------------
# Parameter container Class
# =========================
class Parameter(object):
    def __init__(self, name, array=[], frequency=1, offset=0):
        '''
        :param name: Parameter name
        :type name: String
        :param array: Masked array of data for the parameter.
        :type array: np.ma.masked_array
        :param frequency: Sample Rate / Frequency / Hz
        :type frequency: Int
        :param offset: Offset in Frame.
        :type offset: Float
        '''
        self.name = name
        self.array = array
        self.frequency = self.sample_rate = self.hz = frequency
        self.offset = offset
        
    def __repr__(self):
        return "%s %sHz %.2fsecs" % (self.name, self.frequency, self.offset)
P = Parameter # shorthand
=======
### Parameter Names
##ALTITUDE_STD = "Pressure Altitude"
##ALTITUDE_STD_SMOOTHED = "Pressure Altitude Smoothed"
##AIRSPEED = "Indicated Airspeed"
##MACH = "MACH"
##RATE_OF_TURN = ""
##SAT = "SAT"
##TAT = "TAT"

### KPV Names
##MAX_MACH_CRUISE = "Max Mach Cruise"

### KTI Names
##TOP_OF_CLIMB = "Top of Climb"
##TOP_OF_DESCENT = "Top of Descent"
##TAKEOFF_START = ""
##TAKEOFF_END = ""
##LANDING_START = ""
##LANDING_END = ""



### Aircraft States
##AIRBORNE = "Airborne"
##TURNING = "Turning"
##LEVEL_FLIGHT = "Level Flight"
##CLIMBING = "Climbing"
##DESCENDING = "Descending"

### Flight Phases
##PHASE_ENGINE_RUN_UP = slice(1)
##PHASE_TAXI_OUT = slice(1)
##PHASE_CLIMB = slice(1)
##PHASE_CRUISE = slice(1)
##PHASE_APPROACH = slice(1)
##PHASE_DESCENT = slice(1)
##PHASE_TAXI_IN = slice(1)

def powerset(iterable):
    """
    Ref: http://docs.python.org/library/itertools.html#recipes
    powerset([1,2,3]) --> () (1,) (2,) (3,) (1,2) (1,3) (2,3) (1,2,3)
    """
    from itertools import chain, combinations
    s = list(iterable)
    return chain.from_iterable(combinations(s, r) for r in range(len(s)+1))
>>>>>>> f2e8992e


def get_param_kwarg_names(method):
    """
    Inspects a method's arguments and returns the defaults values of keyword
    arguments defined in the method.
    
    Raises ValueError if there are any args defined other than "self".
    
    :param method: Method to be inspected
    :type method: method
    :returns: Ordered list of default values of keyword arguments
    :rtype: list
    """
    args, varargs, varkw, defaults = inspect.getargspec(method)
    if args[:-len(defaults)] != ['self'] or varargs:
        raise ValueError("Only kwargs accepted, cannot accept args: %s %s" % (
            args[1:], varargs))
    if varkw:
        # One day, could insert all available params as kwargs - but cannot
        # guarentee requirements will work
        raise NotImplementedError("Cannot define **kwargs")
    # alternative: return dict(zip(defaults, args[-len(defaults):]))
    return defaults


<<<<<<< HEAD
def powerset(iterable):
    """
    Ref: http://docs.python.org/library/itertools.html#recipes
    powerset([1,2,3]) --> () (1,) (2,) (3,) (1,2) (1,3) (2,3) (1,2,3)
    """
    from itertools import chain, combinations
    s = list(iterable)
    return chain.from_iterable(combinations(s, r) for r in range(len(s)+1))
=======

#-------------------------------------------------------------------------------
# Abstract Classes
# ================
>>>>>>> f2e8992e

#------------------------------------------------------------------------------
# Abstract Node Classes
# =====================
class Node(object):
    __metaclass__ = ABCMeta

    name = '' # Optional, default taken from ClassName
        
    def __init__(self, name='', frequency=1, offset=0):
        """
        Abstract Node. frequency and offset arguments are populated from the
        first available dependency parameter object.
        
        :param name: Name of parameter
        :type params: str
        :param frequency: Sample Rate / Frequency / Hz
        :type frequency: Int
        :param offset: Offset in Frame.
        :type offset: Float
        """
        if not self.get_dependency_names():
            raise ValueError("Every Node must have a dependency. Node '%s'" % self.__class__.__name__)
        if name:
            self.name = name + '' # for ease of testing, checks name is string ;-)
        else:
            self.name = self.get_name() # usual option
        self.frequency = self.sample_rate = self.hz = frequency # Hz
        self.offset = offset # secs
        
    def __repr__(self):
        return '%s' % self.get_name()
        
    @classmethod
    def get_name(cls):
        """ class My2BNode -> 'My2B Node'
        """
        if cls.name:
            return cls.name
        else:
            # Create name from Class if name not specified!
            return get_verbose_name(cls.__name__).title()
    
    @classmethod
    def get_dependency_names(cls):
        """ Returns list of dependency names
        """
        # TypeError:'ABCMeta' object is not iterable?
        # this probably means dependencies for this class isn't a list!
        params = get_param_kwarg_names(cls.derive)
        return [d.name or d.get_name() for d in params]
    
    @classmethod
    def can_operate(cls, available):
        """
        Compares the string names of all dependencies against those available.
        
        Returns true if dependencies is a subset of available. For more
        specific operational requirements, override appropriately.
        
        This is a classmethod, so please remember to use the
        @classmethod decorator! (if you forget - it will break)
        
        :param available: Available parameters from the dependency tree
        :type available: list of strings
        """
        # ensure all names are strings
        if all([x in available for x in cls.get_dependency_names()]):
            return True
        else:
            return False
        
    @classmethod
    def get_operational_combinations(cls):
        """
        Compute every operational combination of dependencies.
        """
        options = []
        for args in powerset(cls.get_dependency_names()):
            if cls.can_operate(args):
                options.append(args)
        return options
    
    @abstractmethod
    def get_derived(self, args):
        """
        Accessor for derive method's results. Each Node type shall return the
        class attributes appropriate for the Node type.
        
        :param params: Collection of available Parameter objects
        :type params: dict
        """
        raise NotImplementedError("Abstract Method")
        
    @abstractmethod
    def derive(self, **kwargs):
        """
        Accepts keyword arguments where the default determines the derive
        dependencies. Each keyword default must be a Parameter like object
        with attribute name or method get_name() returning a string
        representation of the Parameter.
        
        e.g. def derive(self, first_dep=P('not_available'), first_available=P('available'), another=MyDerivedNode:
                 pass
        
        Note: Although keywords are required to determine the derive method's 
        dependencies, Implementation actually provides the keywords using 
        positional arguments, providing None where the dependency is not 
        available.
        
        e.g. deps = [None, param_obj]
             node.derive(*deps)
             
        Results of derive are saved onto the object's attributes. See each
        implementation of Node.
        
        e.g. self.array = []
        
        Note: All params masked arrays can be manipulated as required within
        the scope of this method without affecting any other Node classes.
        This is because we write all results back to the hdf, therefore you
        cannot damage the interim numpy masked arrays.
        
        If an implementation does not adhere to the mask of an array, ensure
        that you document it in the docstring as follows:
        WARNING: Does not adhere to the MASK.
        
        :param kwargs: Keyword arguments where default is a Parameter object or Node class
        :type kwargs: dict
        :returns: No returns! Save to object attributes.
        :rtype: None
        """
        raise NotImplementedError("Abstract Method")
    
    
    
class DerivedParameterNode(Node):
    """
    """
    def __init__(self, *args, **kwargs):
        # create array results placeholder
        self.array = None # np.ma.array derive result goes here!
        super(DerivedParameterNode, self).__init__(*args, **kwargs)
    
                
    def get_derived(self, args):
        # get results
        res = self.derive(*args)
        if res == NotImplemented:
            ##raise NotImplementedError("Cannot proceed (need self.array)")
            logging.warning("FAKING DATA FOR NotImplemented '%s' - used for test purposes!" % self)
            self.array = np.ma.array(range(10)) #
            pass #TODO: raise error and remove pass
        if self.array is None and res:
            logging.warning("Depreciation Warning: array attribute not set but values returned")
            self.array = res
        ### Ensure that the frequency has been adhered to!
        ##assert len(res) == flight_duration * self.frequency
        # create a simplistic parameter for writing to HDF
        #TODO: Parameter and hdf_access to use available=params.keys()
        return Parameter(self.get_name(), self.array, self.frequency, self.offset)


class SectionNode(Node):
    def __init__(self, *args, **kwargs):
        """ List of slices where this phase is active. Has a frequency and offset.
        """
        # place holder
        self._sections = [] # list of named section slices
        super(SectionNode, self).__init__(*args, **kwargs)

    def create_section(self, section_slice, name=''):
        section = Section(name or self.get_name(), section_slice)
        self._sections.append(section)
        ##return section
        
    def create_sections(self, section_slices, name=''):
        for sect in section_slices:
            self.create_section(sect, name=name)
    
    # TODO: Add tests for 8Hz LiftOff and TouchDown examples
    def get_derived(self, args):
        res = self.derive(*args)
        if res == NotImplemented:
            raise NotImplementedError("Cannot proceed")
        #TODO: Return slice at correct frequency?
        return self._sections
        
    #TODO: Accessor for 1Hz slice, 8Hz slice etc.
    ##def get_section(self, frequency=None):
        ##if frequency:
            ##pass
        ##return self._sections

    
class FlightPhaseNode(SectionNode):
    """ Is a Section, but called "phase" for user-friendlyness!
    """
    def create_phase(self, phase_slice):
        """
        Creates a Flight Phase using a slice at specific frequency, using the
        classes name.
        
        It's a shortcut to using create_section.
        """
        self.create_section(phase_slice)
        
    def create_phases(self, phase_slices):
        for phase in phase_slices:
            self.create_phase(phase)


class KeyTimeInstanceNode(Node):
    """
    TODO: Support 1Hz / 8Hz KTI index locations via accessor on class and
    determine what is required for get_derived to be stored in database
    """
    # :rtype: KeyTimeInstance or List of KeyTimeInstance or EmptyList
    def __init__(self, *args, **kwargs):
        # place holder
        self._kti_list = []
        super(KeyTimeInstanceNode, self).__init__(*args, **kwargs)
        
    def create_kti(self, index, state):
        kti = KeyTimeInstance(index, state)
        self._kti_list.append(kti)
        return kti 
    
    def get_derived(self, args):
        #TODO: Support 1Hz / 8Hz KTI index locations
        self.derive(*args)
        return self._kti_list
    
    
class KeyPointValueNode(Node):
    """
    NAME_FORMAT example: 
    'Speed in %(phase)s at %(altitude)d ft'

    RETURN_OPTIONS example:
    {'phase'    : ['ascent', 'descent'],
     'altitude' : [1000,1500],}
    """
    NAME_FORMAT = ""
    RETURN_OPTIONS = {}
    
    def __init__(self, *args, **kwargs):
        self._kpv_list = []
        super(KeyPointValueNode, self).__init__(*args, **kwargs)
        
    def kpv_names(self):
        """        
        :returns: The product of all RETURN_OPTIONS name combinations
        :rtype: list
        """
        # cache option below disabled until required.
        ##if hasattr(self, 'names'):
            ##return self.names
        names = []
        for a in product(*self.RETURN_OPTIONS.values()): 
            name = self.NAME_FORMAT % dict(zip(self.RETURN_OPTIONS.keys(), a))
            names.append(name)
        ##self.names = names  #cache
        return names
    
    
    def _validate_name(self, name):
        """
        Raises ValueError if replace_values are not allowed in RETURN_OPTIONS
        permissive values.
        """
        if name in self.kpv_names():
            return True
        else:
            raise ValueError("invalid KPV name '%s'" % name)

    def create_kpv(self, index, value, replace_values={}, **kwargs):
        """
        Formats FORMAT_NAME with interpolation values and returns a KPV object
        with index and value.
        
        Notes:
        Raises KeyError if required interpolation/replace value not provided.
        Raises TypeError if interpolation value is of wrong type.
        Interpolation values not in FORMAT_NAME are ignored.
        """
        rvals = replace_values.copy()  # avoid re-using static type
        rvals.update(kwargs)
        name = self.NAME_FORMAT % rvals  # common error is to use { inplace of (
        # validate name is allowed
        self._validate_name(name)
        kpv = KeyPointValue(index, value, name)
        self._kpv_list.append(kpv)
        return kpv # return as a confirmation it was successful
    
    def get_derived(self, args):
        res = self.derive(*args)
        if res == NotImplemented:
            #raise NotImplementedError("Cannot proceed")
            pass #TODO: raise error and remove pass
        elif res:
            #Q: store in self._kpv_list to be backward compatible?
            raise RuntimeError("Cannot return from a derive method. Returned '%s'" % res)
        return self._kpv_list


    #TODO: Accessors for first kpv, primary kpv etc.

    
class NodeManager(object):
    def __repr__(self):
        return 'NodeManager: lfl x%d, requested x%d, derived x%d' % (
            len(self.lfl), len(self.requested), len(self.derived_nodes))
    
    def __init__(self, lfl, requested, derived_nodes):
        """
        Storage of parameter keys and access to derived nodes.
        
        :type lfl: list
        :type requested: list
        :type derived_nodes: dict
        """
        self.lfl = lfl
        self.requested = requested
        self.derived_nodes = derived_nodes
        
    def keys(self):
        """
        """
        return self.lfl + self.derived_nodes.keys()

        
    def operational(self, name, available):
        """
        Looks up the node and tells you whether it can operate.
        
        :returns: Result of Operational test on parameter.
        :rtype: Boolean
        """
        if name in self.derived_nodes:
            #NOTE: Raises "Unbound method" here due to can_operate being overridden without wrapping with @classmethod decorator
            return self.derived_nodes[name].can_operate(available)
        elif name in self.lfl or name == 'root':
            return True
        else:  #elif name in unavailable_deps:
            logging.warning("Confirm - node is unavailable: %s", name)
            return False<|MERGE_RESOLUTION|>--- conflicted
+++ resolved
@@ -22,69 +22,6 @@
 get_verbose_name = lambda class_name: re.sub('(((?<=[a-z])[A-Z])|([A-Z](?![A-Z]|$)))', ' \\1', class_name).lower().strip()
 
 
-<<<<<<< HEAD
-#-------------------------------------------------------------------------------
-# Parameter container Class
-# =========================
-class Parameter(object):
-    def __init__(self, name, array=[], frequency=1, offset=0):
-        '''
-        :param name: Parameter name
-        :type name: String
-        :param array: Masked array of data for the parameter.
-        :type array: np.ma.masked_array
-        :param frequency: Sample Rate / Frequency / Hz
-        :type frequency: Int
-        :param offset: Offset in Frame.
-        :type offset: Float
-        '''
-        self.name = name
-        self.array = array
-        self.frequency = self.sample_rate = self.hz = frequency
-        self.offset = offset
-        
-    def __repr__(self):
-        return "%s %sHz %.2fsecs" % (self.name, self.frequency, self.offset)
-P = Parameter # shorthand
-=======
-### Parameter Names
-##ALTITUDE_STD = "Pressure Altitude"
-##ALTITUDE_STD_SMOOTHED = "Pressure Altitude Smoothed"
-##AIRSPEED = "Indicated Airspeed"
-##MACH = "MACH"
-##RATE_OF_TURN = ""
-##SAT = "SAT"
-##TAT = "TAT"
-
-### KPV Names
-##MAX_MACH_CRUISE = "Max Mach Cruise"
-
-### KTI Names
-##TOP_OF_CLIMB = "Top of Climb"
-##TOP_OF_DESCENT = "Top of Descent"
-##TAKEOFF_START = ""
-##TAKEOFF_END = ""
-##LANDING_START = ""
-##LANDING_END = ""
-
-
-
-### Aircraft States
-##AIRBORNE = "Airborne"
-##TURNING = "Turning"
-##LEVEL_FLIGHT = "Level Flight"
-##CLIMBING = "Climbing"
-##DESCENDING = "Descending"
-
-### Flight Phases
-##PHASE_ENGINE_RUN_UP = slice(1)
-##PHASE_TAXI_OUT = slice(1)
-##PHASE_CLIMB = slice(1)
-##PHASE_CRUISE = slice(1)
-##PHASE_APPROACH = slice(1)
-##PHASE_DESCENT = slice(1)
-##PHASE_TAXI_IN = slice(1)
-
 def powerset(iterable):
     """
     Ref: http://docs.python.org/library/itertools.html#recipes
@@ -93,7 +30,6 @@
     from itertools import chain, combinations
     s = list(iterable)
     return chain.from_iterable(combinations(s, r) for r in range(len(s)+1))
->>>>>>> f2e8992e
 
 
 def get_param_kwarg_names(method):
@@ -119,22 +55,6 @@
     # alternative: return dict(zip(defaults, args[-len(defaults):]))
     return defaults
 
-
-<<<<<<< HEAD
-def powerset(iterable):
-    """
-    Ref: http://docs.python.org/library/itertools.html#recipes
-    powerset([1,2,3]) --> () (1,) (2,) (3,) (1,2) (1,3) (2,3) (1,2,3)
-    """
-    from itertools import chain, combinations
-    s = list(iterable)
-    return chain.from_iterable(combinations(s, r) for r in range(len(s)+1))
-=======
-
-#-------------------------------------------------------------------------------
-# Abstract Classes
-# ================
->>>>>>> f2e8992e
 
 #------------------------------------------------------------------------------
 # Abstract Node Classes
