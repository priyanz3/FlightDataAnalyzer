--- conflicted
+++ resolved
@@ -109,37 +109,10 @@
 
       
 class Cruise(FlightPhaseNode):
-<<<<<<< HEAD
-    def derive(self, 
-               ccd=P('Climb Cruise Descent'),
-               toc=P('Top Of Climb'),
-               tod=P('Top Of Descent')):
-        # We may have many phases, tops of climb and tops of descent 
-        # at this time. The problem is that they need not be in tidy 
-        # order as the lists may not be of equal lengths.
-        
-        # First we extract the kti index values into simple lists.
-        toc_list = []
-        for this_toc in toc._kti_list:
-            toc_list.append(this_toc.index)
-        tod_list = []
-        for this_tod in tod._kti_list:
-            tod_list.append(this_tod.index)
-
-        # Now see which fit which Cruise/Climb/Descent phases
-        for ccd_phase in ccd._sections:
-
-            # Scan the TOCs
-            found_toc = None
-            for each_toc in toc_list:
-                if (ccd_phase.slice.start <= each_toc and
-                    each_toc <= ccd_phase.slice.stop):
-                    found_toc = each_toc
-=======
     def derive(self,
-               ccds = P('Climb Cruise Descent'),
-               tocs = P('Top Of Climb'),
-               tods = P('Top Of Descent')):
+               ccds=P('Climb Cruise Descent'),
+               tocs=P('Top Of Climb'),
+               tods=P('Top Of Descent')):
         # We may have many phases, tops of climb and tops of descent at this time.
         # The problem is that they need not be in tidy order as the lists may
         # not be of equal lengths.
@@ -147,7 +120,6 @@
             # Scan the TOCs.
             for toc in tocs:
                 if ccd.slice.start <= toc.index <= ccd.slice.stop:
->>>>>>> f3ab3af5
                     break
             else:
                 toc = None
